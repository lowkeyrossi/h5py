# from matplotlib's azure setup

variables:
  HDF5_CACHE_DIR: $(Pipeline.Workspace)/cache/hdf5
  PIP_CACHE_DIR: $(Pipeline.Workspace)/cache/pip
  CCACHE_DIR: $(Pipeline.Workspace)/cache/ccache

jobs:
- job: 'static_checks'
  pool:
    vmImage: ubuntu-16.04
  variables:
    TOXENV: docs,checkreadme,pre-commit,rever
  steps:
    - task: UsePythonVersion@0
      inputs:
        versionSpec: '3.8'
        architecture: 'x64'
    - script: |
        pip install tox
      displayName: Install tox
    - script: |
        tox
      displayName: tox

- job: 'linux_wheels'
  pool:
    vmImage: ubuntu-16.04
  variables:
    CIBW_BUILD: cp3[789]-manylinux_x86_64
    CIBW_MANYLINUX_X86_64_IMAGE: docker.io/h5py/manylinux2010_x86_64-hdf5
    # Include less debugging info for smaller wheels (default is -g2)
    CIBW_ENVIRONMENT: "CFLAGS=-g1"
  steps:
    - template: ci/azure-pipelines-wheels.yml
      parameters:
        platform: linux

- job: 'windows_wheels'
  pool:
    vmImage: vs2017-win2016
  variables:
    HDF5_VERSION: 1.12.0
    HDF5_DIR: $(HDF5_CACHE_DIR)/$(HDF5_VERSION)
    HDF5_VSVERSION: "15-64"
    CIBW_BUILD: cp3[789]-win_amd64
  steps:
    - template: ci/azure-pipelines-wheels.yml
      parameters:
        platform: windows

- job: 'macos_wheels'
  pool:
    vmImage: macOS-10.15
  variables:
<<<<<<< HEAD
    CIBW_ENVIRONMENT: "HDF5_DIR='/usr/local'"  # HDF5 installed with brew
    CIBW_BUILD: cp3[789]-macosx_x86_64
=======
    MACOSX_DEPLOYMENT_TARGET: 10.9
    HDF5_VERSION: 1.12.0
    HDF5_DIR: $(HDF5_CACHE_DIR)/$(HDF5_VERSION)
    CIBW_BUILD: cp3[678]-macosx_x86_64
>>>>>>> c760dd65
  steps:
    - template: ci/azure-pipelines-wheels.yml
      parameters:
        platform: macos

- job: 'ubuntu1604'
  pool:
    vmImage: ubuntu-16.04
  strategy:
    matrix:
      # -deps : test with default (latest) versions of dependencies
      # -mindeps : test with oldest supported version of (python) dependencies
      # -deps-pre : test pre-release versions of (python) dependencies)
      # -tables : also check compatibility with pytables
      py37:  # HDF5 1.8 installed from apt on Ubuntu
        python.version: '3.7'
        TOXENV: py37-test-deps,py37-test-mindeps,py37-test-deps-tables
    # test when we're not in a unicode locale
      py37-Clocale:
        python.version: '3.7'
        TOXENV: py37-test-deps
        TOX_TESTENV_PASSENV: LANG LC_ALL
        LANG: C
        LC_ALL: C
        H5PY_ENFORCE_COVERAGE: yes
    # Build HDF5 1.10 or 1.12 in the test environment
      py37-deps-hdf51103:
        python.version: '3.7'
        TOXENV: py37-test-deps
        HDF5_VERSION: 1.10.3
        HDF5_DIR: $(HDF5_CACHE_DIR)/$(HDF5_VERSION)
        H5PY_ENFORCE_COVERAGE: yes
      py37-deps-hdf51106:
        python.version: '3.7'
        TOXENV: py37-test-deps
        HDF5_VERSION: 1.10.6
        HDF5_DIR: $(HDF5_CACHE_DIR)/$(HDF5_VERSION)
        H5PY_ENFORCE_COVERAGE: yes
      py38-deps-hdf51107:
        python.version: '3.8'
        TOXENV: py38-test-deps
        HDF5_VERSION: 1.10.7
        HDF5_DIR: $(HDF5_CACHE_DIR)/$(HDF5_VERSION)
        H5PY_ENFORCE_COVERAGE: yes
      py38-deps-hdf51120:
        python.version: '3.8'
        TOXENV: py38-test-deps
        HDF5_VERSION: 1.12.0
        HDF5_DIR: $(HDF5_CACHE_DIR)/$(HDF5_VERSION)
        H5PY_ENFORCE_COVERAGE: yes
      py39-deps-hdf51120:
        python.version: '3.9'
        TOXENV: py39-test-deps
        HDF5_VERSION: 1.12.0
        HDF5_DIR: $(HDF5_CACHE_DIR)/$(HDF5_VERSION)
        H5PY_ENFORCE_COVERAGE: yes
    # do mpi tests
#      py37-deps-hdf51105-mpi:
#        python.version: '3.7'
#        TOXENV: py37-test-mindeps-mpi4py
#        HDF5_VERSION: 1.10.5
#        HDF5_DIR: $(HDF5_CACHE_DIR)/$(HDF5_VERSION)
#        HDF5_MPI: ON
#        CC: mpicc
    maxParallel: 4

  steps:
    - template: ci/azure-pipelines-steps.yml
      parameters:
        vmImage: 'ubuntu-16.04'
        platform: linux
        installer: apt
        shell: unix



- job: 'test_linux_wheels'
  dependsOn: linux_wheels
  pool:
    vmImage: ubuntu-16.04
  variables:
    H5PY_TEST_CHECK_FILTERS: 1

  strategy:
    matrix:
      py37:
        python.version: '3.7'
        TOXENV: py37-test-deps,py37-test-mindeps,py37-test-deps-pre,py37-test-deps-tables
        WHL_FILE: h5py*-cp37-*manylinux1_x86_64.whl
      py38:
        python.version: '3.8'
        TOXENV: py38-test-deps,py38-test-mindeps,py38-test-deps-pre
        WHL_FILE: h5py*-cp38-*manylinux1_x86_64.whl
      py39:
        python.version: '3.9'
        TOXENV: py39-test-deps,py39-test-mindeps,py39-test-deps-pre
        WHL_FILE: h5py*-cp39-*manylinux1_x86_64.whl

  steps:
    - template: ci/azure-pipelines-test-wheels.yml
      parameters:
        platform: linux


- job: 'Windows'
  pool:
    vmImage: vs2017-win2016
  strategy:
    matrix:
    # -deps : test with default (latest) versions of dependencies
    # -mindeps : test with oldest supported version of (python) dependencies
    # -deps-pre : test pre-release versions of (python) dependencies)
    #
    # 64 bit - HDF5 1.8
      py37-hdf518:
        python.version: '3.7'
        TOXENV: py37-test-deps,py37-test-deps-pre
        HDF5_VERSION: 1.8.17
        HDF5_DIR: $(HDF5_CACHE_DIR)/$(HDF5_VERSION)
        HDF5_VSVERSION: "15-64"
        H5PY_ENFORCE_COVERAGE: yes
    # 64 bit - HDF5 1.10
      py38-hdf5110:
        python.version: '3.8'
        TOXENV: py38-test-deps,py38-test-mindeps,py38-test-deps-pre
        HDF5_VERSION: 1.10.6
        HDF5_DIR: $(HDF5_CACHE_DIR)/$(HDF5_VERSION)
        HDF5_VSVERSION: "15-64"
        H5PY_ENFORCE_COVERAGE: yes
      py39-hdf5110:
        python.version: '3.9'
        TOXENV: py39-test-deps,py39-test-mindeps,py39-test-deps-pre
        HDF5_VERSION: 1.10.6
        HDF5_DIR: $(HDF5_CACHE_DIR)/$(HDF5_VERSION)
        HDF5_VSVERSION: "15-64"
        H5PY_ENFORCE_COVERAGE: yes
    # 64 bit - HDF5 1.12
    # Fewer combinations here; test_windows_wheels also tests HDF5 1.12
      py38-hdf5112:
        python.version: '3.8'
        TOXENV: py38-test-deps
        HDF5_VERSION: 1.12.0
        HDF5_DIR: $(HDF5_CACHE_DIR)/$(HDF5_VERSION)
        HDF5_VSVERSION: "15-64"
        H5PY_ENFORCE_COVERAGE: yes
    maxParallel: 4

  steps:
    - template: ci/azure-pipelines-steps.yml
      parameters:
        vmImage: 'vs2017-win2016'
        platform: windows
        installer: nuget
        shell: cmd

- job: 'test_windows_wheels'
  dependsOn: windows_wheels
  pool:
    vmImage: vs2017-win2016
  variables:
    H5PY_TEST_CHECK_FILTERS: 1

  strategy:
    matrix:
      py37:
        python.version: '3.7'
        TOXENV: py37-test-deps,py37-test-mindeps,py37-test-deps-tables
        WHL_FILE: h5py*-cp37-*.whl
      py38:
        python.version: '3.8'
        TOXENV: py38-test-deps,py38-test-mindeps,py38-test-deps-pre
        WHL_FILE: h5py*-cp38-*.whl
      py39:
        python.version: '3.9'
        TOXENV: py39-test-deps,py39-test-mindeps,py39-test-deps-pre
        WHL_FILE: h5py*-cp39-*.whl

  steps:
    - template: ci/azure-pipelines-test-wheels.yml
      parameters:
        platform: windows

- job: 'macOS1015'
  pool:
    vmImage: macOS-10.15
  strategy:
    matrix:
      # -deps : test with default (latest) versions of dependencies
      # -mindeps : test with oldest supported version of (python) dependencies
      # -deps-pre : test pre-release versions of (python) dependencies)
      py37:
        python.version: '3.7'
        TOXENV: py37-test-deps,py37-test-mindeps
        H5PY_ENFORCE_COVERAGE: yes
      py38:
        python.version: '3.8'
        TOXENV: py38-test-deps,py38-test-mindeps,py38-test-deps-pre
        H5PY_ENFORCE_COVERAGE: yes
      py39:
        python.version: '3.9'
        TOXENV: py39-test-deps,py39-test-mindeps,py39-test-deps-pre
        H5PY_ENFORCE_COVERAGE: yes
    # test against newer HDF5
#      py37-deps-hdf51103:
#        python.version: '3.7'
#        TOXENV: py37-test-deps
#        HDF5_VERSION: 1.10.3
#        HDF5_DIR: $(HDF5_CACHE_DIR)/$(HDF5_VERSION)
#      py37-deps-hdf51104:
#        python.version: '3.7'
#        TOXENV: py37-test-deps
#        HDF5_VERSION: 1.10.4
#        HDF5_DIR: $(HDF5_CACHE_DIR)/$(HDF5_VERSION)
#      py37-deps-hdf51105:
#        python.version: '3.7'
#        TOXENV: py37-test-deps
#        HDF5_VERSION: 1.10.5
#        HDF5_DIR: $(HDF5_CACHE_DIR)/$(HDF5_VERSION)
    maxParallel: 4

  steps:
    - template: ci/azure-pipelines-steps.yml
      parameters:
        vmImage: 'xcode9-macos10.13'
        platform: macos
        installer: brew
        shell: unix

- job: 'test_macos_wheels'
  dependsOn: macos_wheels
  pool:
    vmImage: macOS-10.15
  variables:
    H5PY_TEST_CHECK_FILTERS: 1

  strategy:
    matrix:
      py37:
        python.version: '3.7'
        TOXENV: py37-test-deps,py37-test-mindeps,py37-test-deps-tables
        WHL_FILE: h5py*-cp37-*.whl
      py38:
        python.version: '3.8'
        TOXENV: py38-test-deps,py38-test-mindeps,py38-test-deps-pre
        WHL_FILE: h5py*-cp38-*.whl
      py39:
        python.version: '3.9'
        TOXENV: py39-test-deps,py39-test-mindeps,py39-test-deps-pre
        WHL_FILE: h5py*-cp39-*.whl

  steps:
    - template: ci/azure-pipelines-test-wheels.yml
      parameters:
        platform: macos<|MERGE_RESOLUTION|>--- conflicted
+++ resolved
@@ -53,15 +53,10 @@
   pool:
     vmImage: macOS-10.15
   variables:
-<<<<<<< HEAD
-    CIBW_ENVIRONMENT: "HDF5_DIR='/usr/local'"  # HDF5 installed with brew
-    CIBW_BUILD: cp3[789]-macosx_x86_64
-=======
     MACOSX_DEPLOYMENT_TARGET: 10.9
     HDF5_VERSION: 1.12.0
     HDF5_DIR: $(HDF5_CACHE_DIR)/$(HDF5_VERSION)
-    CIBW_BUILD: cp3[678]-macosx_x86_64
->>>>>>> c760dd65
+    CIBW_BUILD: cp3[789]-macosx_x86_64
   steps:
     - template: ci/azure-pipelines-wheels.yml
       parameters:
