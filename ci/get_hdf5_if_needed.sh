#!/bin/bash

set -e -x

if [ -z ${HDF5_DIR+x} ]; then
    echo "Using OS HDF5"
else
    echo "Using downloaded HDF5"

    EXTRA_MPI_FLAGS=''
    if [ -z ${HDF5_MPI+x} ]; then
        echo "Building serial"
    else
        echo "Building with MPI"
        EXTRA_MPI_FLAGS="--enable-parallel --enable-shared"
    fi

    if [[ "$OSTYPE" == "darwin"* ]]; then
        lib_name=libhdf5.dylib
        NPROC=$(sysctl -n hw.ncpu)
    else
        lib_name=libhdf5.so
        NPROC=$(nproc)
    fi

    if [ -f $HDF5_DIR/lib/$lib_name ]; then
        echo "using cached build"
    else
        echo "building HDF5"

        MINOR_V=${HDF5_VERSION#*.}
        MINOR_V=${MINOR_V%.*}
        MAJOR_V=${HDF5_VERSION/%.*.*}
        ZLIB_ARG=""

        if [[ "$OSTYPE" == "darwin"* ]]; then
            ZLIB_ARG="--with-zlib=$HDF5_DIR"
            export LD_LIBRARY_PATH="$HDF5_DIR/lib:${LD_LIBRARY_PATH}"
            export PKG_CONFIG_PATH="$HDF5_DIR/lib/pkgconfig:${PKG_CONFIG_PATH}"
            export CC="/usr/bin/clang"
            export CXX="/usr/bin/clang"
            export CFLAGS="$CFLAGS $CIBW_ARCHS"
            export CPPFLAGS="$CPPFLAGS $CIBW_ARCHS"
            export CXXFLAGS="$CXXFLAGS $CIBW_ARCHS"

            ZLIB_VERSION="1.2.11"
            GZIP_VERSION="1.11"

            pushd /tmp
            # zlib
            curl -sLO https://zlib.net/zlib-$ZLIB_VERSION.tar.gz
            tar xzf zlib-$ZLIB_VERSION.tar.gz
            cd zlib-$ZLIB_VERSION
            ./configure --prefix="$HDF5_DIR"
            make
            make install
            popd

            pushd /tmp
            # gzip
            curl -sLO https://ftp.sotirov-bg.net/pub/mirrors/gnu/gzip/gzip-$GZIP_VERSION.tar.xz
            tar xf gzip-$GZIP_VERSION.tar.xz
            cd gzip-$GZIP_VERSION
            ./configure --prefix="$HDF5_DIR"
            make
            make install
            popd
        fi

        pushd /tmp
        #                                   Remove trailing .*, to get e.g. '1.12' ↓
        curl -fsSLO "https://www.hdfgroup.org/ftp/HDF5/releases/hdf5-${HDF5_VERSION%.*}/hdf5-$HDF5_VERSION/src/hdf5-$HDF5_VERSION.tar.gz"
        tar -xzvf hdf5-$HDF5_VERSION.tar.gz
        pushd hdf5-$HDF5_VERSION
<<<<<<< HEAD

        if [[ "$OSTYPE" == "darwin"* && "$CIBW_ARCHS" = "arm64"  ]]; then
            # from https://github.com/conda-forge/hdf5-feedstock/commit/2cb83b63965985fa8795b0a13150bf0fd2525ebd
            export ac_cv_sizeof_long_double=8
            export hdf5_cv_ldouble_to_long_special=no
            export hdf5_cv_long_to_ldouble_special=no
            export hdf5_cv_ldouble_to_llong_accurate=yes
            export hdf5_cv_llong_to_ldouble_correct=yes
            export hdf5_cv_disable_some_ldouble_conv=no
            export hdf5_cv_system_scope_threads=yes
            export hdf5_cv_printf_ll="l"
            export PAC_FC_MAX_REAL_PRECISION=15
            export PAC_C_MAX_REAL_PRECISION=17
            export PAC_FC_ALL_INTEGER_KINDS="{1,2,4,8,16}"
            export PAC_FC_ALL_REAL_KINDS="{4,8}"
            export H5CONFIG_F_NUM_RKIND="INTEGER, PARAMETER :: num_rkinds = 2"
            export H5CONFIG_F_NUM_IKIND="INTEGER, PARAMETER :: num_ikinds = 5"
            export H5CONFIG_F_RKIND="INTEGER, DIMENSION(1:num_rkinds) :: rkind = (/4,8/)"
            export H5CONFIG_F_IKIND="INTEGER, DIMENSION(1:num_ikinds) :: ikind = (/1,2,4,8,16/)"
            export PAC_FORTRAN_NATIVE_INTEGER_SIZEOF="                    4"
            export PAC_FORTRAN_NATIVE_INTEGER_KIND="           4"
            export PAC_FORTRAN_NATIVE_REAL_SIZEOF="                    4"
            export PAC_FORTRAN_NATIVE_REAL_KIND="           4"
            export PAC_FORTRAN_NATIVE_DOUBLE_SIZEOF="                    8"
            export PAC_FORTRAN_NATIVE_DOUBLE_KIND="           8"
            export PAC_FORTRAN_NUM_INTEGER_KINDS="5"
            export PAC_FC_ALL_REAL_KINDS_SIZEOF="{4,8}"
            export PAC_FC_ALL_INTEGER_KINDS_SIZEOF="{1,2,4,8,16}"

            curl -sLO https://github.com/conda-forge/hdf5-feedstock/raw/2cb83b63965985fa8795b0a13150bf0fd2525ebd/recipe/patches/osx_cross_configure.patch
            curl -sLO https://github.com/conda-forge/hdf5-feedstock/raw/2cb83b63965985fa8795b0a13150bf0fd2525ebd/recipe/patches/osx_cross_fortran_src_makefile.patch
            curl -sLO https://github.com/conda-forge/hdf5-feedstock/raw/2cb83b63965985fa8795b0a13150bf0fd2525ebd/recipe/patches/osx_cross_hl_fortran_src_makefile.patch
            curl -sLO https://github.com/conda-forge/hdf5-feedstock/raw/2cb83b63965985fa8795b0a13150bf0fd2525ebd/recipe/patches/osx_cross_src_makefile.patch
            patch -p0 < osx_cross_configure.patch
            patch -p0 < osx_cross_fortran_src_makefile.patch
            patch -p0 < osx_cross_hl_fortran_src_makefile.patch
            patch -p0 < osx_cross_src_makefile.patch

            ./configure --prefix="$HDF5_DIR" $ZLIB_ARG "$EXTRA_MPI_FLAGS" --enable-build-mode=production \
                --host=aarch64-apple-darwin --enable-tests=no

            mkdir -p native-build/bin
            pushd native-build/bin
            CFLAGS= $CC ../../src/H5detect.c -I ../../src/ -o H5detect
            CFLAGS= $CC ../../src/H5make_libsettings.c -I ../../src/ -o H5make_libsettings
            popd
            export PATH=$(pwd)/native-build/bin:$PATH
        elif [[ $MAJOR_V -gt 1 || $MINOR_V -ge 12 ]]; then
            ./configure --prefix "$HDF5_DIR" $ZLIB_ARG $EXTRA_MPI_FLAGS --enable-build-mode=production
        else
            ./configure --prefix "$HDF5_DIR" $EXTRA_MPI_FLAGS
=======
        chmod u+x autogen.sh
        if [[ "${HDF5_VERSION%.*}" = "1.12" ]]; then
          ./configure --prefix $HDF5_DIR --enable-tests=no $EXTRA_MPI_FLAGS --enable-build-mode=production
        else
          ./configure --prefix $HDF5_DIR --enable-tests=no $EXTRA_MPI_FLAGS
>>>>>>> ad30770d
        fi

        make -j "$NPROC"
        make install
        popd
        popd
    fi
fi<|MERGE_RESOLUTION|>--- conflicted
+++ resolved
@@ -72,7 +72,6 @@
         curl -fsSLO "https://www.hdfgroup.org/ftp/HDF5/releases/hdf5-${HDF5_VERSION%.*}/hdf5-$HDF5_VERSION/src/hdf5-$HDF5_VERSION.tar.gz"
         tar -xzvf hdf5-$HDF5_VERSION.tar.gz
         pushd hdf5-$HDF5_VERSION
-<<<<<<< HEAD
 
         if [[ "$OSTYPE" == "darwin"* && "$CIBW_ARCHS" = "arm64"  ]]; then
             # from https://github.com/conda-forge/hdf5-feedstock/commit/2cb83b63965985fa8795b0a13150bf0fd2525ebd
@@ -121,16 +120,9 @@
             popd
             export PATH=$(pwd)/native-build/bin:$PATH
         elif [[ $MAJOR_V -gt 1 || $MINOR_V -ge 12 ]]; then
-            ./configure --prefix "$HDF5_DIR" $ZLIB_ARG $EXTRA_MPI_FLAGS --enable-build-mode=production
+            ./configure --prefix "$HDF5_DIR" $ZLIB_ARG $EXTRA_MPI_FLAGS --enable-build-mode=production --enable-tests=no
         else
-            ./configure --prefix "$HDF5_DIR" $EXTRA_MPI_FLAGS
-=======
-        chmod u+x autogen.sh
-        if [[ "${HDF5_VERSION%.*}" = "1.12" ]]; then
-          ./configure --prefix $HDF5_DIR --enable-tests=no $EXTRA_MPI_FLAGS --enable-build-mode=production
-        else
-          ./configure --prefix $HDF5_DIR --enable-tests=no $EXTRA_MPI_FLAGS
->>>>>>> ad30770d
+            ./configure --prefix "$HDF5_DIR" $EXTRA_MPI_FLAGS --enable-tests=no
         fi
 
         make -j "$NPROC"
