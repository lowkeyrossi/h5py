.. _group:


Groups
======


Groups are the container mechanism by which HDF5 files are organized.  From
a Python perspective, they operate somewhat like dictionaries.  In this case
the "keys" are the names of group members, and the "values" are the members
themselves (:class:`Group` and :class:`Dataset`) objects.

Group objects also contain most of the machinery which makes HDF5 useful.
The :ref:`File object <file>` does double duty as the HDF5 *root group*, and
serves as your entry point into the file:

    >>> f = h5py.File('foo.hdf5','w')
    >>> f.name
    '/'
<<<<<<< HEAD
    >>> list(f.keys())
    []

Names of all objects in the file are all text strings.
These will be encoded with the HDF5-approved UTF-8
=======
    >>> f.keys()
    []

Names of all objects in the file are all text strings (``str``).  These will be encoded with the HDF5-approved UTF-8
>>>>>>> 529433b0
encoding before being passed to the HDF5 C library.  Objects may also be
retrieved using byte strings, which will be passed on to HDF5 as-is.


.. _group_create:

Creating groups
---------------

New groups are easy to create::

    >>> grp = f.create_group("bar")
    >>> grp.name
    '/bar'
    >>> subgrp = grp.create_group("baz")
    >>> subgrp.name
    '/bar/baz'

Multiple intermediate groups can also be created implicitly::

    >>> grp2 = f.create_group("/some/long/path")
    >>> grp2.name
    '/some/long/path'
    >>> grp3 = f['/some/long']
    >>> grp3.name
    '/some/long'


.. _group_links:

Dict interface and links
------------------------

Groups implement a subset of the Python dictionary convention.  They have
methods like ``keys()``, ``values()`` and support iteration.  Most importantly,
they support the indexing syntax, and standard exceptions:

    >>> myds = subgrp["MyDS"]
    >>> missing = subgrp["missing"]
    KeyError: "Name doesn't exist (Symbol table: Object not found)"

Objects can be deleted from the file using the standard syntax::

    >>> del subgroup["MyDataset"]

.. note::
    When using h5py from Python 3, the keys(), values() and items() methods
    will return view-like objects instead of lists.  These objects support
    membership testing and iteration, but can't be sliced like lists.

By default, objects inside group are iterated in alphanumeric order.
However, if group is created with ``track_order=True``, the insertion
order for the group is remembered (tracked) in HDF5 file, and group
contents are iterated in that order.  The latter is consistent with
Python 3.7+ dictionaries.

The default ``track_order`` for all new groups can be specified
globally with ``h5.get_config().track_order``.


.. _group_hardlinks:

Hard links
~~~~~~~~~~

What happens when assigning an object to a name in the group?  It depends on
the type of object being assigned.  For NumPy arrays or other data, the default
is to create an :ref:`HDF5 datasets <dataset>`::

    >>> grp["name"] = 42
    >>> out = grp["name"]
    >>> out
    <HDF5 dataset "name": shape (), type "<i8">

When the object being stored is an existing Group or Dataset, a new link is
made to the object::

    >>> grp["other name"] = out
    >>> grp["other name"]
    <HDF5 dataset "other name": shape (), type "<i8">

Note that this is `not` a copy of the dataset!  Like hard links in a UNIX file
system, objects in an HDF5 file can be stored in multiple groups::

    >>> f["other name"] == f["name"]
    True


.. _group_softlinks:

Soft links
~~~~~~~~~~

Also like a UNIX filesystem, HDF5 groups can contain "soft" or symbolic links,
which contain a text path instead of a pointer to the object itself.  You
can easily create these in h5py by using ``h5py.SoftLink``::

    >>> myfile = h5py.File('foo.hdf5','w')
    >>> group = myfile.create_group("somegroup")
    >>> myfile["alias"] = h5py.SoftLink('/somegroup')

If the target is removed, they will "dangle":

    >>> del myfile['somegroup']
    >>> print(myfile['alias'])
    KeyError: 'Component not found (Symbol table: Object not found)'


.. _group_extlinks:

External links
~~~~~~~~~~~~~~

New in HDF5 1.8, external links are "soft links plus", which allow you to
specify the name of the file as well as the path to the desired object.  You
can refer to objects in any file you wish.  Use similar syntax as for soft
links:

    >>> myfile = h5py.File('foo.hdf5','w')
    >>> myfile['ext link'] = h5py.ExternalLink("otherfile.hdf5", "/path/to/resource")

When the link is accessed, the file "otherfile.hdf5" is opened, and object at
"/path/to/resource" is returned.

Since the object retrieved is in a different file, its ".file" and ".parent"
properties will refer to objects in that file, *not* the file in which the
link resides.

.. note::

    Currently, you can't access an external link if the file it points to is
    already open.  This is related to how HDF5 manages file permissions
    internally.

.. note::

    How the filename is processed is operating system dependent, it is
    recommended to read :ref:`file_filenames` to understand potential limitations on
    filenames on your operating system. Note especially that Windows is
    particularly susceptible to problems with external links, due to possible
    encoding errors and how filenames are structured.

Reference
---------

.. class:: Group(identifier)

    Generally Group objects are created by opening objects in the file, or
    by the method :meth:`Group.create_group`.  Call the constructor with
    a :class:`GroupID <low:h5py.h5g.GroupID>` instance to create a new Group
    bound to an existing low-level identifier.

    .. method:: __iter__()

        Iterate over the names of objects directly attached to the group.
        Use :meth:`Group.visit` or :meth:`Group.visititems` for recursive
        access to group members.

    .. method:: __contains__(name)

        Dict-like membership testing.  `name` may be a relative or absolute
        path.

    .. method:: __getitem__(name)

        Retrieve an object.  `name` may be a relative or absolute path, or
        an :ref:`object or region reference <refs>`. See :ref:`group_links`.

    .. method:: __setitem__(name, value)

        Create a new link, or automatically create a dataset.
        See :ref:`group_links`.

    .. method:: keys()

<<<<<<< HEAD
        Get the names of directly attached group members. Set-like object.
=======
        Get the names of directly attached group members.
>>>>>>> 529433b0
        Use :meth:`Group.visit` or :meth:`Group.visititems` for recursive
        access to group members.

       :return: set-like object.

    .. method:: values()

        Get the objects contained in the group (Group and Dataset instances).
<<<<<<< HEAD
        Broken soft or external links show up as None. Collection or bag-like object.
=======
        Broken soft or external links show up as None.

        :return: a collection or bag-like object.
>>>>>>> 529433b0

    .. method:: items()

        Get ``(name, value)`` pairs for object directly attached to this group.
<<<<<<< HEAD
        Values for broken soft or external links show up as None. Set-like object.
=======
        Values for broken soft or external links show up as None.

        :return: a set-like object.
>>>>>>> 529433b0

    .. method:: get(name, default=None, getclass=False, getlink=False)

        Retrieve an item, or information about an item.  `name` and `default`
        work like the standard Python ``dict.get``.

        :param name:    Name of the object to retrieve.  May be a relative or
                        absolute path.
        :param default: If the object isn't found, return this instead.
        :param getclass:    If True, return the class of object instead;
                            :class:`Group` or :class:`Dataset`.
        :param getlink: If true, return the type of link via a :class:`HardLink`,
                        :class:`SoftLink` or :class:`ExternalLink` instance.
                        If ``getclass`` is also True, returns the corresponding
                        Link class without instantiating it.

    .. method:: visit(callable)

        Recursively visit all objects in this group and subgroups.  You supply
        a callable with the signature::

            callable(name) -> None or return value

        `name` will be the name of the object relative to the current group.
        Return None to continue visiting until all objects are exhausted.
        Returning anything else will immediately stop visiting and return
        that value from ``visit``::

            >>> def find_foo(name):
            ...     """ Find first object with 'foo' anywhere in the name """
            ...     if 'foo' in name:
            ...         return name
            >>> group.visit(find_foo)
            'some/subgroup/foo'


    .. method:: visititems(callable)

        Recursively visit all objects in this group and subgroups.  Like
        :meth:`Group.visit`, except your callable should have the signature::

            callable(name, object) -> None or return value

        In this case `object` will be a :class:`Group` or :class:`Dataset`
        instance.


    .. method:: move(source, dest)

        Move an object or link in the file.  If `source` is a hard link, this
        effectively renames the object.  If a soft or external link, the
        link itself is moved.

        :param source:  Name of object or link to move.
        :type source:   String
        :param dest:    New location for object or link.
        :type dest:   String


    .. method:: copy(source, dest, name=None, shallow=False, expand_soft=False, expand_external=False, expand_refs=False, without_attrs=False)

        Copy an object or group.  The source and destination need not be in
        the same file.  If the source is a Group object, by default all objects
        within that group will be copied recursively.

        :param source:  What to copy.  May be a path in the file or a Group/Dataset object.
        :param dest:    Where to copy it.  May be a path or Group object.
        :param name:    If the destination is a Group object, use this for the
                        name of the copied object (default is basename).
        :param shallow: Only copy immediate members of a group.
        :param expand_soft: Expand soft links into new objects.
        :param expand_external: Expand external links into new objects.
        :param expand_refs: Copy objects which are pointed to by references.
        :param without_attrs:   Copy object(s) without copying HDF5 attributes.


    .. method:: create_group(name, track_order=None)

        Create and return a new group in the file.

        :param name:    Name of group to create.  May be an absolute
                        or relative path.  Provide None to create an anonymous
                        group, to be linked into the file later.
        :type name:     String or None
        :track_order:   Track dataset/group/attribute creation order under
                        this group if ``True``.  Default is
                        ``h5.get_config().track_order``.

        :return:        The new :class:`Group` object.


    .. method:: require_group(name)

        Open a group in the file, creating it if it doesn't exist.
        TypeError is raised if a conflicting object already exists.
        Parameters as in :meth:`Group.create_group`.


    .. method:: create_dataset(name, shape=None, dtype=None, data=None, **kwds)

        Create a new dataset.  Options are explained in :ref:`dataset_create`.

        :param name:    Name of dataset to create.  May be an absolute
                        or relative path.  Provide None to create an anonymous
                        dataset, to be linked into the file later.

        :param shape:   Shape of new dataset (Tuple).

        :param dtype:   Data type for new dataset

        :param data:    Initialize dataset to this (NumPy array).

        :keyword chunks:    Chunk shape, or True to enable auto-chunking.

        :keyword maxshape:  Dataset will be resizable up to this shape (Tuple).
                            Automatically enables chunking.  Use None for the
                            axes you want to be unlimited.

        :keyword compression:   Compression strategy.  See :ref:`dataset_compression`.

        :keyword compression_opts:  Parameters for compression filter.

        :keyword scaleoffset:   See :ref:`dataset_scaleoffset`.

        :keyword shuffle:   Enable shuffle filter (T/**F**).  See :ref:`dataset_shuffle`.

        :keyword fletcher32: Enable Fletcher32 checksum (T/**F**).  See :ref:`dataset_fletcher32`.

        :keyword fillvalue: This value will be used when reading
                            uninitialized parts of the dataset.

        :keyword track_times: Enable dataset creation timestamps (**T**/F).

        :keyword track_order: Track attribute creation order if
                        ``True``.  Default is
                        ``h5.get_config().track_order``.

        :keyword external: Store the dataset in one or more external, non-HDF5
            files. This should be a list of tuples of
            ``(filename[, offset[, size]])``, to store data from ``offset`` to
            ``offset + size`` in the specified file. The last file in the list
            may have size ``h5py.h5s.UNLIMITED`` to let it grow as needed.

    .. method:: require_dataset(name, shape=None, dtype=None, exact=None, **kwds)

        Open a dataset, creating it if it doesn't exist.

        If keyword "exact" is False (default), an existing dataset must have
        the same shape and a conversion-compatible dtype to be returned.  If
        True, the shape and dtype must match exactly.

        Other dataset keywords (see create_dataset) may be provided, but are
        only used if a new dataset is to be created.

        Raises TypeError if an incompatible object already exists, or if the
        shape or dtype don't match according to the above rules.

        :keyword exact:     Require shape and type to match exactly (T/**F**)


    .. method:: create_dataset_like(name, other, **kwds)

        Create a dataset similar to `other`, much like numpy's `_like` functions.

        :param name:
            Name of the dataset (absolute or relative).  Provide None to make
            an anonymous dataset.
        :param other:
            The dataset whom the new dataset should mimic. All properties, such
            as shape, dtype, chunking, ... will be taken from it, but no data
            or attributes are being copied.

        Any dataset keywords (see create_dataset) may be provided, including
        shape and dtype, in which case the provided values take precedence over
        those from `other`.

    .. method:: create_virtual_dataset(name, layout, fillvalue=None)

       Create a new virtual dataset in this group. See :doc:`/vds` for more
       details.

       :param str name:
           Name of the dataset (absolute or relative).
       :param VirtualLayout layout:
           Defines what source data fills which parts of the virtual dataset.
       :param fillvalue:
           The value to use where there is no data.

    .. attribute:: attrs

        :ref:`attributes` for this group.

    .. attribute:: id

        The groups's low-level identifer; an instance of
        :class:`GroupID <low:h5py.h5g.GroupID>`.

    .. attribute:: ref

        An HDF5 object reference pointing to this group.  See
        :ref:`refs_object`.

    .. attribute:: regionref

        A proxy object allowing you to interrogate region references.
        See :ref:`refs_region`.

    .. attribute:: name

        String giving the full path to this group.

    .. attribute:: file

        :class:`File` instance in which this group resides.

    .. attribute:: parent

        :class:`Group` instance containing this group.


Link classes
------------

.. class:: HardLink()

    Exists only to support :meth:`Group.get`.  Has no state and provides no
    properties or methods.

.. class:: SoftLink(path)

    Exists to allow creation of soft links in the file.
    See :ref:`group_softlinks`.  These only serve as containers for a path;
    they are not related in any way to a particular file.

    :param path:    Value of the soft link.
    :type path:     String

    .. attribute:: path

        Value of the soft link

.. class:: ExternalLink(filename, path)

    Like :class:`SoftLink`, only they specify a filename in addition to a
    path.  See :ref:`group_extlinks`.

    :param filename:    Name of the file to which the link points
    :type filename:     String

    :param path:        Path to the object in the external file.
    :type path:         String

    .. attribute:: filename

        Name of the external file

    .. attribute::  path

        Path to the object in the external file<|MERGE_RESOLUTION|>--- conflicted
+++ resolved
@@ -17,18 +17,10 @@
     >>> f = h5py.File('foo.hdf5','w')
     >>> f.name
     '/'
-<<<<<<< HEAD
     >>> list(f.keys())
     []
 
-Names of all objects in the file are all text strings.
-These will be encoded with the HDF5-approved UTF-8
-=======
-    >>> f.keys()
-    []
-
 Names of all objects in the file are all text strings (``str``).  These will be encoded with the HDF5-approved UTF-8
->>>>>>> 529433b0
 encoding before being passed to the HDF5 C library.  Objects may also be
 retrieved using byte strings, which will be passed on to HDF5 as-is.
 
@@ -204,11 +196,7 @@
 
     .. method:: keys()
 
-<<<<<<< HEAD
-        Get the names of directly attached group members. Set-like object.
-=======
         Get the names of directly attached group members.
->>>>>>> 529433b0
         Use :meth:`Group.visit` or :meth:`Group.visititems` for recursive
         access to group members.
 
@@ -217,24 +205,16 @@
     .. method:: values()
 
         Get the objects contained in the group (Group and Dataset instances).
-<<<<<<< HEAD
-        Broken soft or external links show up as None. Collection or bag-like object.
-=======
         Broken soft or external links show up as None.
 
         :return: a collection or bag-like object.
->>>>>>> 529433b0
 
     .. method:: items()
 
         Get ``(name, value)`` pairs for object directly attached to this group.
-<<<<<<< HEAD
-        Values for broken soft or external links show up as None. Set-like object.
-=======
         Values for broken soft or external links show up as None.
 
         :return: a set-like object.
->>>>>>> 529433b0
 
     .. method:: get(name, default=None, getclass=False, getlink=False)
 
