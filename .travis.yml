language: python

dist: xenial

notifications:
  email: false

addons:
  apt:
    packages:
      - libhdf5-serial-dev

cache:
  directories:
    - $HOME/.cache/pip
    - $HOME/.cache/hdf5
    - $HOME/.ccache  # https://github.com/travis-ci/travis-ci/issues/5853

env:
  global:
    - HDF5_CACHE_DIR=$HOME/.cache/hdf5
    - secure: "PVgKiZwB5Kr7KFAmjoMYtsKsVGUhDdiYq0YoMMEk/COFHpnRt/3CUKYwW+4vTCSKcaai/1ZiPUrHruCwdnU7sUkJZZdKkh2C+Vqx+DnnfAFMbLPGqgaBG2UEMtDIinXHDtV4k9wSJB2X9KPchA+kkCeB1ZPsELo7J5y2R55AcOw="

matrix:
  include:
    # needed to work around https://github.com/travis-ci/travis-ci/issues/4794
    # TODO: We should see if we can replace this with installing python via pyenv # based on toxenv
    # Test on ppc64le
    - python: 3.7
      env:
      - TOXENV=py37-test-deps
        HDF5_VERSION=1.10.5
        HDF5_DIR=$HDF5_CACHE_DIR/$HDF5_VERSION
      os: linux-ppc64le

    # Builds the API docs
    - python: 3.7
      env:
        - TOXENV=apidocs
        - HDF5_VERSION=1.10.5
        - HDF5_DIR=$HDF5_CACHE_DIR/$HDF5_VERSION
      script:
        - tox
        - if [[ -z "$TRAVIS_TAG" ]]; then
            DOCTR_DEPLOY_DIR="$TRAVIS_BRANCH";
          else
            DOCTR_DEPLOY_DIR="v$TRAVIS_TAG";
          fi
        - pip install doctr
        - doctr deploy --build-tags --built-docs docs_api/_build/html $DOCTR_DEPLOY_DIR --branch-whitelist doctr

    # MPI tests
    # TODO: We should test with newer versions of HDF5
    - python: 3.6
      env:
      - TOXENV=py36-test-mindeps-mpi4py
      - CC="mpicc"
      - HDF5_MPI="ON"
      addons:
        apt:
          packages:
            - openmpi-bin         # 1.6.5 based on trusty
            - libopenmpi-dev
            - libhdf5-openmpi-dev # 1.8.11 based on trusty

<<<<<<< HEAD
=======
    # PyTables compatibility tests
    - python: 3.7
      env:
      - TOXENV=py37-test-mindeps-tables

    - python: 3.7
      env:
        - TOXENV=apidocs
        - HDF5_VERSION=1.10.5
        - HDF5_DIR=$HDF5_CACHE_DIR/$HDF5_VERSION
      script:
        - tox
        - if [[ -z "$TRAVIS_TAG" ]]; then
            DOCTR_DEPLOY_DIR="$TRAVIS_BRANCH";
          else
            DOCTR_DEPLOY_DIR="v$TRAVIS_TAG";
          fi
        - pip install doctr
        - doctr deploy --build-tags --built-docs docs_api/_build/html $DOCTR_DEPLOY_DIR

>>>>>>> 13f72c74
    # Additional python versions which are not officially supported
    - python: "nightly"
      env:
      - TOXENV=nightly
        HDF5_VERSION=1.10.5
        HDF5_DIR=$HDF5_CACHE_DIR/$HDF5_VERSION

    - python: pypy3
      env:
      - TOXENV=pypy3-test-deps
  allow_failures:
    - python: pypy3
    - python: 'nightly'

before_install:
  # - export PATH=/usr/lib/ccache:$PATH
  - ccache -s

install:
  - pip install tox codecov
  - ci/travis/get_hdf5_if_needed.sh
  - ls -lRa $HDF5_CACHE_DIR
script:
  - tox

after_success:
  - codecov<|MERGE_RESOLUTION|>--- conflicted
+++ resolved
@@ -47,7 +47,7 @@
             DOCTR_DEPLOY_DIR="v$TRAVIS_TAG";
           fi
         - pip install doctr
-        - doctr deploy --build-tags --built-docs docs_api/_build/html $DOCTR_DEPLOY_DIR --branch-whitelist doctr
+        - doctr deploy --build-tags --built-docs docs_api/_build/html $DOCTR_DEPLOY_DIR
 
     # MPI tests
     # TODO: We should test with newer versions of HDF5
@@ -63,29 +63,6 @@
             - libopenmpi-dev
             - libhdf5-openmpi-dev # 1.8.11 based on trusty
 
-<<<<<<< HEAD
-=======
-    # PyTables compatibility tests
-    - python: 3.7
-      env:
-      - TOXENV=py37-test-mindeps-tables
-
-    - python: 3.7
-      env:
-        - TOXENV=apidocs
-        - HDF5_VERSION=1.10.5
-        - HDF5_DIR=$HDF5_CACHE_DIR/$HDF5_VERSION
-      script:
-        - tox
-        - if [[ -z "$TRAVIS_TAG" ]]; then
-            DOCTR_DEPLOY_DIR="$TRAVIS_BRANCH";
-          else
-            DOCTR_DEPLOY_DIR="v$TRAVIS_TAG";
-          fi
-        - pip install doctr
-        - doctr deploy --build-tags --built-docs docs_api/_build/html $DOCTR_DEPLOY_DIR
-
->>>>>>> 13f72c74
     # Additional python versions which are not officially supported
     - python: "nightly"
       env:
