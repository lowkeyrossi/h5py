--- conflicted
+++ resolved
@@ -25,11 +25,7 @@
                     require_tuple, convert_dims, convert_tuple
 
 # Runtime imports
-<<<<<<< HEAD
-=======
 import codecs
-from collections import defaultdict, namedtuple
->>>>>>> c6ecbcfd
 import sys
 import operator
 from warnings import warn
