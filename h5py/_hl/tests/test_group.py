
"""
    Group test module.

    Tests all methods and properties of Group objects, with the following
    exceptions:

    1. Method create_dataset is tested in module test_dataset
"""

import numpy as np
import os
import sys

from .common import ut, TestCase
import h5py
from h5py.highlevel import File, Group, SoftLink, HardLink, ExternalLink
from h5py.highlevel import Dataset, Datatype
from h5py import h5t

class BaseGroup(TestCase):

    def setUp(self):
        self.f = File(self.mktemp(), 'w')

    def tearDown(self):
        if self.f:
            self.f.close()

class TestRepr(BaseGroup):

    """
        Feature: repr() works sensibly on Group objects
    """

    def test_repr(self):
        """ repr() works on Group objects """
        g = self.f.create_group('foo')
        self.assertIsInstance(g, basestring)
        self.f.close()
        self.assertIsInstance(g, basestring)

class TestCreate(BaseGroup):

    """
        Feature: New groups can be created via .create_group method
    """

    def test_create(self):
        """ Simple .create_group call """
        grp = self.f.create_group('foo')
        self.assertIsInstance(grp, Group)

    def test_create_intermediate(self):
        """ Intermediate groups can be created automatically """
        grp = self.f.create_group('foo/bar/baz')
        self.assertEqual(grp.name, '/foo/bar/baz')

    def test_create_exception(self):
        """ Name conflict causes group creation to fail with ValueError """
        self.f.create_group('foo')
        with self.assertRaises(ValueError):
            self.f.create_group('foo')

    def test_unicode(self):
        """ Unicode names are correctly stored """
        name = u"/Name\u4500"
        group = self.f.create_group(name)
        self.assertEqual(group.name, name)
        self.assertEqual(group.id.links.get_info(name.encode('utf8')).cset, h5t.CSET_UTF8)

    def test_unicode_default(self):
        """ Unicode names convertible to ASCII are stored as ASCII (issue 239)
        """
        name = u"/Hello, this is a name"
        group = self.f.create_group(name)
        self.assertEqual(group.name, name)
        self.assertEqual(group.id.links.get_info(name.encode('utf8')).cset, h5t.CSET_ASCII)

    def test_appropriate_low_level_id(self):
        " Binding a group to a non-group identifier fails with ValueError "
        dset = self.f.create_dataset('foo', [1])
        with self.assertRaises(ValueError):
            Group(dset.id)

class TestDatasetAssignment(BaseGroup):

    """
        Feature: Datasets can be created by direct assignment of data
    """

    def test_ndarray(self):
        """ Dataset auto-creation by direct assignment """
        data = np.ones((4,4),dtype='f')
        self.f['a'] = data
        self.assertIsInstance(self.f['a'], Dataset)
        self.assertArrayEqual(self.f['a'][...], data)

class TestDtypeAssignment(BaseGroup):

    """
        Feature: Named types can be created by direct assignment of dtypes
    """

    def test_dtype(self):
        """ Named type creation """
        dtype = np.dtype('|S10')
        self.f['a'] = dtype
        self.assertIsInstance(self.f['a'], Datatype)
        self.assertEqual(self.f['a'].dtype, dtype)

class TestRequire(BaseGroup):

    """
        Feature: Groups can be auto-created, or opened via .require_group
    """

    def test_open_existing(self):
        """ Existing group is opened and returned """
        grp = self.f.create_group('foo')
        grp2 = self.f.require_group('foo')
        self.assertEqual(grp, grp2)

    def test_create(self):
        """ Group is created if it doesn't exist """
        grp = self.f.require_group('foo')
        self.assertIsInstance(grp, Group)
        self.assertEqual(grp.name, '/foo')

    def test_require_exception(self):
        """ Opening conflicting object results in TypeError """
        self.f.create_dataset('foo', (1,), 'f')
        with self.assertRaises(TypeError):
            self.f.require_group('foo')

class TestDelete(BaseGroup):

    """
        Feature: Objects can be unlinked via "del" operator
    """

    def test_delete(self):
        """ Object deletion via "del" """
        self.f.create_group('foo')
        self.assertIn('foo', self.f)
        del self.f['foo']
        self.assertNotIn('foo', self.f)

    def test_nonexisting(self):
        """ Deleting non-existent object raises KeyError """
        with self.assertRaises(KeyError):
            del self.f['foo']

    def test_readonly_delete_exception(self):
        """ Deleting object in readonly file raises KeyError """
        # Note: it is impossible to restore the old behavior (ValueError)
        # without breaking the above test (non-existing objects)
        fname = self.mktemp()
        hfile = File(fname,'w')
        try:
            hfile.create_group('foo')
        finally:
            hfile.close()

        hfile = File(fname, 'r')
        try:
            with self.assertRaises(KeyError):
                del hfile['foo']
        finally:
            hfile.close()
            
class TestOpen(BaseGroup):

    """
        Feature: Objects can be opened via indexing syntax obj[name]
    """

    def test_open(self):
        """ Simple obj[name] opening """
        grp = self.f.create_group('foo')
        grp2 = self.f['foo']
        grp3 = self.f['/foo']
        self.assertEqual(grp, grp2)
        self.assertEqual(grp, grp3)

    def test_nonexistent(self):
        """ Opening missing objects raises KeyError """
        with self.assertRaises(KeyError):
            self.f['foo']

    def test_reference(self):
        """ Objects can be opened by HDF5 object reference """
        grp = self.f.create_group('foo')
        grp2 = self.f[grp.ref]
        self.assertEqual(grp2, grp)

    def test_reference_numpyobj(self):
        """ Object can be opened by numpy.object_ containing object ref

        Test for issue 181, issue 202.
        """
        g = self.f.create_group('test')

        rtype = h5py.special_dtype(ref=h5py.Reference)
        dt = np.dtype([('a', 'i'),('b',rtype)])
        dset = self.f.create_dataset('test_dset', (1,), dt)

        dset[0] =(42,g.ref)
        data = dset[0]
        self.assertEqual(self.f[data[1]], g)

    def test_invalid_ref(self):
        """ Invalid region references should raise ValueError """

        ref = h5py.h5r.Reference()

        with self.assertRaises(ValueError):
            self.f[ref]

        self.f.create_group('x')
        ref = self.f['x'].ref
        del self.f['x']

        with self.assertRaises(ValueError):
            self.f[ref]

    # TODO: check that regionrefs also work with __getitem__

class TestRepr(BaseGroup):

    """
        Feature: Opened and closed groups provide a useful __repr__ string
    """

    def test_repr(self):
        """ Opened and closed groups provide a useful __repr__ string """
        g = self.f.create_group('foo')
        self.assertIsInstance(repr(g), basestring)
        g.id._close()
        self.assertIsInstance(repr(g), basestring)

class BaseMapping(BaseGroup):

    """
        Base class for mapping tests
    """
    def setUp(self):
        self.f = File(self.mktemp(), 'w')
        self.groups = ('a','b','c','d')
        for x in self.groups:
            self.f.create_group(x)

    def tearDown(self):
        if self.f:
            self.f.close()

class TestLen(BaseMapping):

    """
        Feature: The Python len() function returns the number of groups
    """

    def test_len(self):
        """ len() returns number of group members """
        self.assertEqual(len(self.f), len(self.groups))
        self.f.create_group('e')
        self.assertEqual(len(self.f), len(self.groups)+1)

    def test_exc(self):
        """ len() on closed group gives ValueError """
        self.f.close()
        with self.assertRaises(ValueError):
            len(self.f)

class TestContains(BaseMapping):

    """
        Feature: The Python "in" builtin tests for containership
    """

    def test_contains(self):
        """ "in" builtin works for containership """
        self.assertIn('a', self.f)
        self.assertNotIn('mongoose', self.f)

    def test_exc(self):
        """ "in" on closed group returns False (see also issue 174) """
        self.f.close()
        self.assertFalse('a' in self.f)

class TestIter(BaseMapping):

    """
        Feature: You can iterate over group members via "for x in y", etc.
    """

    def test_iter(self):
        """ "for x in y" iteration """
        lst = [x for x in self.f]
        self.assertSameElements(lst, self.groups)

    def test_iter_zero(self):
        """ Iteration works properly for the case with no group members """
        hfile = File(self.mktemp(), 'w')
        try:
            lst = [x for x in hfile]
            self.assertEqual(lst, [])
        finally:
            hfile.close()
            
@ut.skipIf(sys.version_info[0] != 2, "Py2")
class TestPy2Dict(BaseMapping):

    """
        Feature: Standard Python 2 .keys, .values, etc. methods are available
    """

    def test_keys(self):
        """ .keys method """
        self.assertIsInstance(self.f.keys(), list)
        self.assertSameElements(self.f.keys(), self.groups)

    def test_values(self):
        """ .values method """
        self.assertIsInstance(self.f.values(), list)
        self.assertSameElements(self.f.values(), [self.f[x] for x in self.groups])

    def test_items(self):
        """ .items method """
        self.assertIsInstance(self.f.items(), list)
        self.assertSameElements(self.f.items(),
            [(x, self.f[x]) for x in self.groups])

    def test_iterkeys(self):
        """ .iterkeys method """
        self.assertSameElements([x for x in self.f.iterkeys()], self.groups)

    def test_itervalues(self):
        """ .itervalues method """
        self.assertSameElements([x for x in self.f.itervalues()],
            [self.f[x] for x in self.groups])

    def test_iteritems(self):
        """ .iteritems method """
        self.assertSameElements([x for x in self.f.iteritems()],
            [(x, self.f[x]) for x in self.groups])

@ut.skipIf(sys.version_info[0] != 3, "Py3")
class TestPy3Dict(BaseMapping):

    def test_keys(self):
        """ .keys provides a key view """
        kv = getattr(self.f, 'keys')()
        self.assertSameElements(list(kv), self.groups)
        for x in self.groups:
            self.assertIn(x, kv)
        self.assertEqual(len(kv), len(self.groups))

    def test_values(self):
        """ .values provides a value view """
        vv = getattr(self.f, 'values')()
        self.assertSameElements(list(vv), [self.f[x] for x in self.groups])
        self.assertEqual(len(vv), len(self.groups))
        with self.assertRaises(TypeError):
            b'x' in vv

    def test_items(self):
        """ .items provides an item view """
        iv = getattr(self.f, 'items')()
        self.assertSameElements(list(iv), [(x,self.f[x]) for x in self.groups])
        self.assertEqual(len(iv), len(self.groups))
        for x in self.groups:
            self.assertIn((x, self.f[x]), iv)

class TestGet(BaseGroup):

    """
        Feature: The .get method allows access to objects and metadata
    """

    def test_get_default(self):
        """ Object is returned, or default if it doesn't exist """
        default = object()
        out = self.f.get('mongoose', default)
        self.assertIs(out, default)

        grp = self.f.create_group('a')
        out = self.f.get('a')
        self.assertEqual(out, grp)

    def test_get_class(self):
        """ Object class is returned with getclass option """
        self.f.create_group('foo')
        out = self.f.get('foo', getclass=True)
        self.assertEqual(out, Group)

        self.f.create_dataset('bar', (4,))
        out = self.f.get('bar', getclass=True)
        self.assertEqual(out, Dataset)

        self.f['baz'] = np.dtype('|S10')
        out = self.f.get('baz', getclass=True)
        self.assertEqual(out, Datatype)

    def test_get_link_class(self):
        """ Get link classes """
        default = object()

        sl = SoftLink('/mongoose')
        el = ExternalLink('somewhere.hdf5', 'mongoose')

        self.f.create_group('hard')
        self.f['soft'] = sl
        self.f['external'] = el

        out_hl = self.f.get('hard', default, getlink=True, getclass=True)
        out_sl = self.f.get('soft', default, getlink=True, getclass=True)
        out_el = self.f.get('external', default, getlink=True, getclass=True)

        self.assertEqual(out_hl, HardLink)
        self.assertEqual(out_sl, SoftLink)
        self.assertEqual(out_el, ExternalLink)

    def test_get_link(self):
        """ Get link values """
        sl = SoftLink('/mongoose')
        el = ExternalLink('somewhere.hdf5', 'mongoose')

        self.f.create_group('hard')
        self.f['soft'] = sl
        self.f['external'] = el

        out_hl = self.f.get('hard', getlink=True)
        out_sl = self.f.get('soft', getlink=True)
        out_el = self.f.get('external', getlink=True)

        #TODO: redo with SoftLink/ExternalLink built-in equality
        self.assertIsInstance(out_hl, HardLink)
        self.assertIsInstance(out_sl, SoftLink)
        self.assertEqual(out_sl._path, sl._path)
        self.assertIsInstance(out_el, ExternalLink)
        self.assertEqual(out_el._path, el._path)
        self.assertEqual(out_el._filename, el._filename)

class TestVisit(TestCase):

    """
        Feature: The .visit and .visititems methods allow iterative access to
        group and subgroup members
    """

    def setUp(self):
        self.f = File(self.mktemp(), 'w')
        self.groups = [
            'grp1', 'grp1/sg1', 'grp1/sg2', 'grp2', 'grp2/sg1', 'grp2/sg1/ssg1'
            ]
        for x in self.groups:
            self.f.create_group(x)

    def tearDown(self):
        self.f.close()

    def test_visit(self):
        """ All subgroups are visited """
        l = []
        self.f.visit(l.append)
        self.assertSameElements(l, self.groups)

    def test_visititems(self):
        """ All subgroups and contents are visited """
        l = []
        comp = [(x, self.f[x]) for x in self.groups]
        self.f.visititems(lambda x, y: l.append((x,y)))
        self.assertSameElements(comp, l)

    def test_bailout(self):
        """ Returning a non-None value immediately aborts iteration """
        x = self.f.visit(lambda x: x)
        self.assertEqual(x, self.groups[0])
        x = self.f.visititems(lambda x, y: (x,y))
        self.assertEqual(x, (self.groups[0], self.f[self.groups[0]]))

class TestSoftLinks(BaseGroup):

    """
        Feature: Create and manage soft links with the high-level interface
    """
    
    def test_spath(self):
        """ SoftLink path attribute """
        sl = SoftLink('/foo')
        self.assertEqual(sl.path, '/foo')

    def test_srepr(self):
        """ SoftLink path repr """
        sl = SoftLink('/foo')
        self.assertIsInstance(repr(sl), basestring)

    def test_create(self):
        """ Create new soft link by assignment """
        g = self.f.create_group('new')
        sl = SoftLink('/new')
        self.f['alias'] = sl
        g2 = self.f['alias']
        self.assertEqual(g, g2)

    def test_exc(self):
        """ Opening dangling soft link results in KeyError """
        self.f['alias'] = SoftLink('new')
        with self.assertRaises(KeyError):
            self.f['alias']

class TestExternalLinks(TestCase):

    """
        Feature: Create and manage external links
    """

    def setUp(self):
        self.f = File(self.mktemp(), 'w')
        self.ename = self.mktemp()
        self.ef = File(self.ename, 'w')
        self.ef.create_group('external')
        self.ef.close()

    def tearDown(self):
        if self.f:
            self.f.close()
        if self.ef:
            self.ef.close()

    def test_epath(self):
        """ External link paths attributes """
        el = ExternalLink('foo.hdf5', '/foo')
        self.assertEqual(el.filename, 'foo.hdf5')
        self.assertEqual(el.path, '/foo')

    def test_erepr(self):
        """ External link repr """
        el = ExternalLink('foo.hdf5','/foo')
        self.assertIsInstance(repr(el), basestring)

    def test_create(self):
        """ Creating external links """
        self.f['ext'] = ExternalLink(self.ename, '/external')
        grp = self.f['ext']
        self.ef = grp.file
        self.assertNotEqual(self.ef, self.f)
        self.assertEqual(grp.name, '/external')

    def test_exc(self):
        """ KeyError raised when attempting to open broken link """
        self.f['ext'] = ExternalLink(self.ename, '/missing')
        with self.assertRaises(KeyError):
            self.f['ext']

    # I would prefer IOError but there's no way to fix this as the exception
    # class is determined by HDF5.
    def test_exc_missingfile(self):
        """ KeyError raised when attempting to open missing file """
        self.f['ext'] = ExternalLink('mongoose.hdf5','/foo')
        with self.assertRaises(KeyError):
            self.f['ext']

    def test_close_file(self):
        """ Files opened by accessing external links can be closed 

        Issue 189.
        """
        self.f['ext'] = ExternalLink(self.ename, '/')
        grp = self.f['ext']
        f2 = grp.file
        f2.close()
        self.assertFalse(f2)

class TestExtLinkBugs(TestCase):

    """
        Bugs: Specific regressions for external links
    """

    def test_issue_212(self):
        """ Issue 212
    
        Fails with:

        AttributeError: 'SharedConfig' object has no attribute 'lapl'
        """
        def closer(x):
            def w():
                try:
                    if x:
                        x.close()
                except IOError:
                    pass
            return w
        orig_name = self.mktemp()
        new_name = self.mktemp()
        f = File(orig_name, 'w')
        self.addCleanup(closer(f))
        f.create_group('a')
        f.close()

        g = File(new_name, 'w')
        self.addCleanup(closer(g))
        g['link'] = ExternalLink(orig_name, '/')  # note root group
        g.close()

        h = File(new_name, 'r')
        self.addCleanup(closer(h))
        self.assertIsInstance(h['link']['a'], Group)


class TestCopy(TestCase):

    def setUp(self):
        self.f1 = File(self.mktemp(), 'w')
        self.f2 = File(self.mktemp(), 'w')
        
    def tearDown(self):
        if self.f1:
            self.f1.close()
        if self.f2:
            self.f2.close()
            
    @ut.skipIf(h5py.version.hdf5_version_tuple < (1,8,9),
               "Bug in HDF5<1.8.8 prevents copying open dataset")
    def test_copy_path_to_path(self):
        foo = self.f1.create_group('foo')
        foo['bar'] = [1,2,3]

        self.f1.copy('foo', 'baz')
        baz = self.f1['baz']
        self.assertIsInstance(baz, Group)
        self.assertArrayEqual(baz['bar'], np.array([1,2,3]))

    @ut.skipIf(h5py.version.hdf5_version_tuple < (1,8,9),
               "Bug in HDF5<1.8.8 prevents copying open dataset")
    def test_copy_path_to_group(self):
        foo = self.f1.create_group('foo')
        foo['bar'] = [1,2,3]
        baz = self.f1.create_group('baz')

        self.f1.copy('foo', baz)
        baz = self.f1['baz']
        self.assertIsInstance(baz, Group)
        self.assertArrayEqual(baz['foo/bar'], np.array([1,2,3]))

        self.f1.copy('foo', self.f2['/'])
        self.assertIsInstance(self.f2['/foo'], Group)
        self.assertArrayEqual(self.f2['foo/bar'], np.array([1,2,3]))

    @ut.skipIf(h5py.version.hdf5_version_tuple < (1,8,9),
               "Bug in HDF5<1.8.8 prevents copying open dataset")
    def test_copy_group_to_path(self):

        foo = self.f1.create_group('foo')
        foo['bar'] = [1,2,3]

        self.f1.copy(foo, 'baz')
        baz = self.f1['baz']
        self.assertIsInstance(baz, Group)
        self.assertArrayEqual(baz['bar'], np.array([1,2,3]))

        self.f2.copy(foo, 'foo')
        self.assertIsInstance(self.f2['/foo'], Group)
        self.assertArrayEqual(self.f2['foo/bar'], np.array([1,2,3]))

    @ut.skipIf(h5py.version.hdf5_version_tuple < (1,8,9),
               "Bug in HDF5<1.8.8 prevents copying open dataset")
    def test_copy_group_to_group(self):

        foo = self.f1.create_group('foo')
        foo['bar'] = [1,2,3]
        baz = self.f1.create_group('baz')

        self.f1.copy(foo, baz)
        baz = self.f1['baz']
        self.assertIsInstance(baz, Group)
        self.assertArrayEqual(baz['foo/bar'], np.array([1,2,3]))

        self.f1.copy(foo, self.f2['/'])
        self.assertIsInstance(self.f2['/foo'], Group)
        self.assertArrayEqual(self.f2['foo/bar'], np.array([1,2,3]))

    @ut.skipIf(h5py.version.hdf5_version_tuple < (1,8,9),
               "Bug in HDF5<1.8.8 prevents copying open dataset")
    def test_copy_dataset(self):
        self.f1['foo'] = [1,2,3]
        foo = self.f1['foo']

        self.f1.copy(foo, 'bar')
        self.assertArrayEqual(self.f1['bar'], np.array([1,2,3]))

        self.f1.copy('foo', 'baz')
        self.assertArrayEqual(self.f1['baz'], np.array([1,2,3]))

        self.f1.copy('foo', self.f2)
        self.assertArrayEqual(self.f2['foo'], np.array([1,2,3]))

        self.f2.copy(self.f1['foo'], self.f2, 'bar')
        self.assertArrayEqual(self.f2['bar'], np.array([1,2,3]))

<<<<<<< HEAD

class TestMove(BaseGroup):

    """
        Feature: Group.move moves links in a file
    """

    def test_move_hardlink(self):
        """ Moving an object """
        grp = self.f.create_group("X")
        self.f.move("X", "Y")
        self.assertEqual(self.f["Y"], grp)
        self.f.move("Y", "new/nested/path")
        self.assertEqual(self.f['new/nested/path'], grp)

    def test_move_softlink(self):
        """ Moving a soft link """
        self.f['soft'] = h5py.SoftLink("relative/path")
        self.f.move('soft', 'new_soft')
        lnk = self.f.get('new_soft', getlink=True)
        self.assertEqual(lnk.path, "relative/path")

    def test_move_conflict(self):
        """ Move conflict raises ValueError """
        self.f.create_group("X")
        self.f.create_group("Y")
        with self.assertRaises(ValueError):
            self.f.move("X","Y")


























=======
    @ut.skipIf(h5py.version.hdf5_version_tuple < (1,8,9),
               "Bug in HDF5<1.8.8 prevents copying open dataset")
    def test_copy_shallow(self):

        foo = self.f1.create_group('foo')
        bar = foo.create_group('bar')
        foo['qux'] = [1,2,3]
        bar['quux'] = [4,5,6]

        self.f1.copy(foo, 'baz', shallow=True)
        baz = self.f1['baz']
        self.assertIsInstance(baz, Group)
        self.assertIsInstance(baz['bar'], Group)
        self.assertEqual(len(baz['bar']), 0)
        self.assertArrayEqual(baz['qux'], np.array([1,2,3]))

        self.f2.copy(foo, 'foo', shallow=True)
        self.assertIsInstance(self.f2['/foo'], Group)
        self.assertIsInstance(self.f2['foo/bar'], Group)
        self.assertEqual(len(self.f2['foo/bar']), 0)
        self.assertArrayEqual(self.f2['foo/qux'], np.array([1,2,3]))

    @ut.skipIf(h5py.version.hdf5_version_tuple < (1,8,9),
               "Bug in HDF5<1.8.8 prevents copying open dataset")
    def test_copy_without_attributes(self):

        self.f1['foo'] = [1,2,3]
        foo = self.f1['foo']
        foo.attrs['bar'] = [4,5,6]

        self.f1.copy(foo, 'baz', without_attrs=True)
        self.assertArrayEqual(self.f1['baz'], np.array([1,2,3]))
        self.assert_('bar' not in self.f1['baz'].attrs)

        self.f2.copy(foo, 'baz', without_attrs=True)
        self.assertArrayEqual(self.f2['baz'], np.array([1,2,3]))
        self.assert_('bar' not in self.f2['baz'].attrs)

    @ut.skipIf(h5py.version.hdf5_version_tuple < (1,8,9),
               "Bug in HDF5<1.8.8 prevents copying open dataset")
    def test_copy_soft_links(self):

        self.f1['bar'] = [1,2,3]
        foo = self.f1.create_group('foo')
        foo['baz'] = SoftLink('/bar')

        self.f1.copy(foo, 'qux', expand_soft=True)
        self.f2.copy(foo, 'foo', expand_soft=True)
        del self.f1['bar']

        self.assertIsInstance(self.f1['qux'], Group)
        self.assertArrayEqual(self.f1['qux/baz'], np.array([1,2,3]))

        self.assertIsInstance(self.f2['/foo'], Group)
        self.assertArrayEqual(self.f2['foo/baz'], np.array([1,2,3]))

    @ut.skipIf(h5py.version.hdf5_version_tuple < (1,8,9),
               "Bug in HDF5<1.8.8 prevents copying open dataset")
    def test_copy_external_links(self):

        filename = self.f1.filename
        self.f1['foo'] = [1,2,3]
        self.f2['bar'] = ExternalLink(filename, 'foo')
        self.f1.close()
        self.f1 = None

        self.assertArrayEqual(self.f2['bar'], np.array([1,2,3]))

        self.f2.copy('bar', 'baz', expand_external=True)
        os.unlink(filename)
        self.assertArrayEqual(self.f2['baz'], np.array([1,2,3]))

    @ut.skipIf(h5py.version.hdf5_version_tuple < (1,8,9),
               "Bug in HDF5<1.8.8 prevents copying open dataset")
    def test_copy_refs(self):

        self.f1['foo'] = [1,2,3]
        self.f1['bar'] = [4,5,6]
        foo = self.f1['foo']
        bar = self.f1['bar']
        foo.attrs['bar'] = bar.ref

        self.f1.copy(foo, 'baz', expand_refs=True)
        self.assertArrayEqual(self.f1['baz'], np.array([1,2,3]))
        baz_bar = self.f1['baz'].attrs['bar']
        self.assertArrayEqual(self.f1[baz_bar], np.array([4,5,6]))
        # The reference points to a copy of bar, not to bar itself.
        self.assertNotEqual(self.f1[baz_bar].name, bar.name)

        self.f1.copy('foo', self.f2, 'baz', expand_refs=True)
        self.assertArrayEqual(self.f2['baz'], np.array([1,2,3]))
        baz_bar = self.f2['baz'].attrs['bar']
        self.assertArrayEqual(self.f2[baz_bar], np.array([4,5,6]))

        self.f1.copy('/', self.f2, 'root', expand_refs=True)
        self.assertArrayEqual(self.f2['root/foo'], np.array([1,2,3]))
        self.assertArrayEqual(self.f2['root/bar'], np.array([4,5,6]))
        foo_bar = self.f2['root/foo'].attrs['bar']
        self.assertArrayEqual(self.f2[foo_bar], np.array([4,5,6]))
        # There's only one copy of bar, which the reference points to.
        self.assertEqual(self.f2[foo_bar], self.f2['root/bar'])
>>>>>>> 33060fd2
<|MERGE_RESOLUTION|>--- conflicted
+++ resolved
@@ -701,7 +701,108 @@
         self.f2.copy(self.f1['foo'], self.f2, 'bar')
         self.assertArrayEqual(self.f2['bar'], np.array([1,2,3]))
 
-<<<<<<< HEAD
+    @ut.skipIf(h5py.version.hdf5_version_tuple < (1,8,9),
+               "Bug in HDF5<1.8.8 prevents copying open dataset")
+    def test_copy_shallow(self):
+
+        foo = self.f1.create_group('foo')
+        bar = foo.create_group('bar')
+        foo['qux'] = [1,2,3]
+        bar['quux'] = [4,5,6]
+
+        self.f1.copy(foo, 'baz', shallow=True)
+        baz = self.f1['baz']
+        self.assertIsInstance(baz, Group)
+        self.assertIsInstance(baz['bar'], Group)
+        self.assertEqual(len(baz['bar']), 0)
+        self.assertArrayEqual(baz['qux'], np.array([1,2,3]))
+
+        self.f2.copy(foo, 'foo', shallow=True)
+        self.assertIsInstance(self.f2['/foo'], Group)
+        self.assertIsInstance(self.f2['foo/bar'], Group)
+        self.assertEqual(len(self.f2['foo/bar']), 0)
+        self.assertArrayEqual(self.f2['foo/qux'], np.array([1,2,3]))
+
+    @ut.skipIf(h5py.version.hdf5_version_tuple < (1,8,9),
+               "Bug in HDF5<1.8.8 prevents copying open dataset")
+    def test_copy_without_attributes(self):
+
+        self.f1['foo'] = [1,2,3]
+        foo = self.f1['foo']
+        foo.attrs['bar'] = [4,5,6]
+
+        self.f1.copy(foo, 'baz', without_attrs=True)
+        self.assertArrayEqual(self.f1['baz'], np.array([1,2,3]))
+        self.assert_('bar' not in self.f1['baz'].attrs)
+
+        self.f2.copy(foo, 'baz', without_attrs=True)
+        self.assertArrayEqual(self.f2['baz'], np.array([1,2,3]))
+        self.assert_('bar' not in self.f2['baz'].attrs)
+
+    @ut.skipIf(h5py.version.hdf5_version_tuple < (1,8,9),
+               "Bug in HDF5<1.8.8 prevents copying open dataset")
+    def test_copy_soft_links(self):
+
+        self.f1['bar'] = [1,2,3]
+        foo = self.f1.create_group('foo')
+        foo['baz'] = SoftLink('/bar')
+
+        self.f1.copy(foo, 'qux', expand_soft=True)
+        self.f2.copy(foo, 'foo', expand_soft=True)
+        del self.f1['bar']
+
+        self.assertIsInstance(self.f1['qux'], Group)
+        self.assertArrayEqual(self.f1['qux/baz'], np.array([1,2,3]))
+
+        self.assertIsInstance(self.f2['/foo'], Group)
+        self.assertArrayEqual(self.f2['foo/baz'], np.array([1,2,3]))
+
+    @ut.skipIf(h5py.version.hdf5_version_tuple < (1,8,9),
+               "Bug in HDF5<1.8.8 prevents copying open dataset")
+    def test_copy_external_links(self):
+
+        filename = self.f1.filename
+        self.f1['foo'] = [1,2,3]
+        self.f2['bar'] = ExternalLink(filename, 'foo')
+        self.f1.close()
+        self.f1 = None
+
+        self.assertArrayEqual(self.f2['bar'], np.array([1,2,3]))
+
+        self.f2.copy('bar', 'baz', expand_external=True)
+        os.unlink(filename)
+        self.assertArrayEqual(self.f2['baz'], np.array([1,2,3]))
+
+    @ut.skipIf(h5py.version.hdf5_version_tuple < (1,8,9),
+               "Bug in HDF5<1.8.8 prevents copying open dataset")
+    def test_copy_refs(self):
+
+        self.f1['foo'] = [1,2,3]
+        self.f1['bar'] = [4,5,6]
+        foo = self.f1['foo']
+        bar = self.f1['bar']
+        foo.attrs['bar'] = bar.ref
+
+        self.f1.copy(foo, 'baz', expand_refs=True)
+        self.assertArrayEqual(self.f1['baz'], np.array([1,2,3]))
+        baz_bar = self.f1['baz'].attrs['bar']
+        self.assertArrayEqual(self.f1[baz_bar], np.array([4,5,6]))
+        # The reference points to a copy of bar, not to bar itself.
+        self.assertNotEqual(self.f1[baz_bar].name, bar.name)
+
+        self.f1.copy('foo', self.f2, 'baz', expand_refs=True)
+        self.assertArrayEqual(self.f2['baz'], np.array([1,2,3]))
+        baz_bar = self.f2['baz'].attrs['bar']
+        self.assertArrayEqual(self.f2[baz_bar], np.array([4,5,6]))
+
+        self.f1.copy('/', self.f2, 'root', expand_refs=True)
+        self.assertArrayEqual(self.f2['root/foo'], np.array([1,2,3]))
+        self.assertArrayEqual(self.f2['root/bar'], np.array([4,5,6]))
+        foo_bar = self.f2['root/foo'].attrs['bar']
+        self.assertArrayEqual(self.f2[foo_bar], np.array([4,5,6]))
+        # There's only one copy of bar, which the reference points to.
+        self.assertEqual(self.f2[foo_bar], self.f2['root/bar'])
+
 
 class TestMove(BaseGroup):
 
@@ -730,132 +831,3 @@
         self.f.create_group("Y")
         with self.assertRaises(ValueError):
             self.f.move("X","Y")
-
-
-
-
-
-
-
-
-
-
-
-
-
-
-
-
-
-
-
-
-
-
-
-
-
-
-=======
-    @ut.skipIf(h5py.version.hdf5_version_tuple < (1,8,9),
-               "Bug in HDF5<1.8.8 prevents copying open dataset")
-    def test_copy_shallow(self):
-
-        foo = self.f1.create_group('foo')
-        bar = foo.create_group('bar')
-        foo['qux'] = [1,2,3]
-        bar['quux'] = [4,5,6]
-
-        self.f1.copy(foo, 'baz', shallow=True)
-        baz = self.f1['baz']
-        self.assertIsInstance(baz, Group)
-        self.assertIsInstance(baz['bar'], Group)
-        self.assertEqual(len(baz['bar']), 0)
-        self.assertArrayEqual(baz['qux'], np.array([1,2,3]))
-
-        self.f2.copy(foo, 'foo', shallow=True)
-        self.assertIsInstance(self.f2['/foo'], Group)
-        self.assertIsInstance(self.f2['foo/bar'], Group)
-        self.assertEqual(len(self.f2['foo/bar']), 0)
-        self.assertArrayEqual(self.f2['foo/qux'], np.array([1,2,3]))
-
-    @ut.skipIf(h5py.version.hdf5_version_tuple < (1,8,9),
-               "Bug in HDF5<1.8.8 prevents copying open dataset")
-    def test_copy_without_attributes(self):
-
-        self.f1['foo'] = [1,2,3]
-        foo = self.f1['foo']
-        foo.attrs['bar'] = [4,5,6]
-
-        self.f1.copy(foo, 'baz', without_attrs=True)
-        self.assertArrayEqual(self.f1['baz'], np.array([1,2,3]))
-        self.assert_('bar' not in self.f1['baz'].attrs)
-
-        self.f2.copy(foo, 'baz', without_attrs=True)
-        self.assertArrayEqual(self.f2['baz'], np.array([1,2,3]))
-        self.assert_('bar' not in self.f2['baz'].attrs)
-
-    @ut.skipIf(h5py.version.hdf5_version_tuple < (1,8,9),
-               "Bug in HDF5<1.8.8 prevents copying open dataset")
-    def test_copy_soft_links(self):
-
-        self.f1['bar'] = [1,2,3]
-        foo = self.f1.create_group('foo')
-        foo['baz'] = SoftLink('/bar')
-
-        self.f1.copy(foo, 'qux', expand_soft=True)
-        self.f2.copy(foo, 'foo', expand_soft=True)
-        del self.f1['bar']
-
-        self.assertIsInstance(self.f1['qux'], Group)
-        self.assertArrayEqual(self.f1['qux/baz'], np.array([1,2,3]))
-
-        self.assertIsInstance(self.f2['/foo'], Group)
-        self.assertArrayEqual(self.f2['foo/baz'], np.array([1,2,3]))
-
-    @ut.skipIf(h5py.version.hdf5_version_tuple < (1,8,9),
-               "Bug in HDF5<1.8.8 prevents copying open dataset")
-    def test_copy_external_links(self):
-
-        filename = self.f1.filename
-        self.f1['foo'] = [1,2,3]
-        self.f2['bar'] = ExternalLink(filename, 'foo')
-        self.f1.close()
-        self.f1 = None
-
-        self.assertArrayEqual(self.f2['bar'], np.array([1,2,3]))
-
-        self.f2.copy('bar', 'baz', expand_external=True)
-        os.unlink(filename)
-        self.assertArrayEqual(self.f2['baz'], np.array([1,2,3]))
-
-    @ut.skipIf(h5py.version.hdf5_version_tuple < (1,8,9),
-               "Bug in HDF5<1.8.8 prevents copying open dataset")
-    def test_copy_refs(self):
-
-        self.f1['foo'] = [1,2,3]
-        self.f1['bar'] = [4,5,6]
-        foo = self.f1['foo']
-        bar = self.f1['bar']
-        foo.attrs['bar'] = bar.ref
-
-        self.f1.copy(foo, 'baz', expand_refs=True)
-        self.assertArrayEqual(self.f1['baz'], np.array([1,2,3]))
-        baz_bar = self.f1['baz'].attrs['bar']
-        self.assertArrayEqual(self.f1[baz_bar], np.array([4,5,6]))
-        # The reference points to a copy of bar, not to bar itself.
-        self.assertNotEqual(self.f1[baz_bar].name, bar.name)
-
-        self.f1.copy('foo', self.f2, 'baz', expand_refs=True)
-        self.assertArrayEqual(self.f2['baz'], np.array([1,2,3]))
-        baz_bar = self.f2['baz'].attrs['bar']
-        self.assertArrayEqual(self.f2[baz_bar], np.array([4,5,6]))
-
-        self.f1.copy('/', self.f2, 'root', expand_refs=True)
-        self.assertArrayEqual(self.f2['root/foo'], np.array([1,2,3]))
-        self.assertArrayEqual(self.f2['root/bar'], np.array([4,5,6]))
-        foo_bar = self.f2['root/foo'].attrs['bar']
-        self.assertArrayEqual(self.f2[foo_bar], np.array([4,5,6]))
-        # There's only one copy of bar, which the reference points to.
-        self.assertEqual(self.f2[foo_bar], self.f2['root/bar'])
->>>>>>> 33060fd2
