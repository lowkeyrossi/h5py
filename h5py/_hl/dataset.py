# This file is part of h5py, a Python interface to the HDF5 library.
#
# http://www.h5py.org
#
# Copyright 2008-2013 Andrew Collette and contributors
#
# License:  Standard 3-clause BSD; see "license.txt" for full license terms
#           and contributor agreement.

"""
    Implements support for high-level dataset access.
"""

from cached_property import cached_property
import posixpath as pp
import sys

from threading import local

import numpy

from .. import h5, h5s, h5t, h5r, h5d, h5p, h5fd, h5ds
from .base import HLObject, phil, with_phil, Empty
from . import filters
from . import selections as sel
from . import selections2 as sel2
from .datatype import Datatype
from .compat import filename_decode
from .vds import VDSmap, vds_support

_LEGACY_GZIP_COMPRESSION_VALS = frozenset(range(10))
MPI = h5.get_config().mpi


def readtime_dtype(basetype, names):
    """ Make a NumPy dtype appropriate for reading """

    if len(names) == 0:  # Not compound, or we want all fields
        return basetype

    if basetype.names is None:  # Names provided, but not compound
        raise ValueError("Field names only allowed for compound types")

    for name in names:  # Check all names are legal
        if not name in basetype.names:
            raise ValueError("Field %s does not appear in this type." % name)

    return numpy.dtype([(name, basetype.fields[name][0]) for name in names])


def make_new_dset(parent, shape=None, dtype=None, data=None,
                  chunks=None, compression=None, shuffle=None,
                  fletcher32=None, maxshape=None, compression_opts=None,
                  fillvalue=None, scaleoffset=None, track_times=None,
                  external=None, track_order=None, dcpl=None):
    """ Return a new low-level dataset identifier

    Only creates anonymous datasets.
    """

    # Convert data to a C-contiguous ndarray
    if data is not None and not isinstance(data, Empty):
        from . import base
        # normalize strings -> np.dtype objects
        if dtype is not None:
            _dtype = numpy.dtype(dtype)
        else:
            _dtype = None

        # if we are going to a f2 datatype, pre-convert in python
        # to workaround a possible h5py bug in the conversion.
        is_small_float = (_dtype is not None and
                          _dtype.kind == 'f' and
                          _dtype.itemsize == 2)
        data = numpy.asarray(data, order="C",
                             dtype=(_dtype if is_small_float
                                    else base.guess_dtype(data)))

    # Validate shape
    if shape is None:
        if data is None:
            if dtype is None:
                raise TypeError("One of data, shape or dtype must be specified")
            data = Empty(dtype)
        shape = data.shape
    else:
        shape = (shape,) if isinstance(shape, int) else tuple(shape)
        if data is not None and (numpy.product(shape, dtype=numpy.ulonglong) != numpy.product(data.shape, dtype=numpy.ulonglong)):
            raise ValueError("Shape tuple is incompatible with data")

    if isinstance(maxshape, int):
        maxshape = (maxshape,)
    tmp_shape = maxshape if maxshape is not None else shape

    # Validate chunk shape
    if isinstance(chunks, int) and not isinstance(chunks, bool):
        chunks = (chunks,)
    if isinstance(chunks, tuple) and any(
        chunk > dim for dim, chunk in zip(tmp_shape, chunks) if dim is not None
    ):
        errmsg = "Chunk shape must not be greater than data shape in any dimension. "\
                 "{} is not compatible with {}".format(chunks, shape)
        raise ValueError(errmsg)

    if isinstance(dtype, Datatype):
        # Named types are used as-is
        tid = dtype.id
        dtype = tid.dtype  # Following code needs this
    else:
        # Validate dtype
        if dtype is None and data is None:
            dtype = numpy.dtype("=f4")
        elif dtype is None and data is not None:
            dtype = data.dtype
        else:
            dtype = numpy.dtype(dtype)
        tid = h5t.py_create(dtype, logical=1)

    # Legacy
    if any((compression, shuffle, fletcher32, maxshape, scaleoffset)) and chunks is False:
        raise ValueError("Chunked format required for given storage options")

    # Legacy
    if compression is True:
        if compression_opts is None:
            compression_opts = 4
        compression = 'gzip'

    # Legacy
    if compression in _LEGACY_GZIP_COMPRESSION_VALS:
        if compression_opts is not None:
            raise TypeError("Conflict in compression options")
        compression_opts = compression
        compression = 'gzip'
    dcpl = filters.fill_dcpl(
        dcpl or h5p.create(h5p.DATASET_CREATE), shape, dtype,
        chunks, compression, compression_opts, shuffle, fletcher32,
        maxshape, scaleoffset, external)

    if fillvalue is not None:
        fillvalue = numpy.array(fillvalue)
        dcpl.set_fill_value(fillvalue)

    if track_times in (True, False):
        dcpl.set_obj_track_times(track_times)
    elif track_times is not None:
        raise TypeError("track_times must be either True or False")
    if track_order == True:
        dcpl.set_attr_creation_order(
            h5p.CRT_ORDER_TRACKED | h5p.CRT_ORDER_INDEXED)
    elif track_order == False:
        dcpl.set_attr_creation_order(0)
    elif track_order is not None:
        raise TypeError("track_order must be either True or False")

    if maxshape is not None:
        maxshape = tuple(m if m is not None else h5s.UNLIMITED for m in maxshape)

    if isinstance(data, Empty):
        sid = h5s.create(h5s.NULL)
    else:
        sid = h5s.create_simple(shape, maxshape)


    dset_id = h5d.create(parent.id, None, tid, sid, dcpl=dcpl)

    if (data is not None) and (not isinstance(data, Empty)):
        dset_id.write(h5s.ALL, h5s.ALL, data)

    return dset_id


def make_new_virtual_dset(parent, shape, sources, dtype=None,
                          maxshape=None, fillvalue=None):
    """Return a new low-level dataset identifier for a virtual dataset

    Like make_new_dset(), this creates an anonymous dataset, which can be given
    a name later.
    """
    # create the creation property list
    dcpl = h5p.create(h5p.DATASET_CREATE)
    if fillvalue is not None:
        dcpl.set_fill_value(numpy.array([fillvalue]))

    if maxshape is not None:
        maxshape = tuple(m if m is not None else h5s.UNLIMITED for m in maxshape)

    virt_dspace = h5s.create_simple(shape, maxshape)

    for vspace, fpath, dset, src_dspace in sources:
        dcpl.set_virtual(vspace, fpath, dset, src_dspace)

    if isinstance(dtype, Datatype):
        # Named types are used as-is
        tid = dtype.id
    else:
        if dtype is None:
            dtype = numpy.dtype("=f4")
        else:
            dtype = numpy.dtype(dtype)
        tid = h5t.py_create(dtype, logical=1)

    return h5d.create(parent.id, name=None, tid=tid, space=virt_dspace,
                      dcpl=dcpl)


class AstypeWrapper(object):
    """Wrapper to convert data on reading from a dataset.
    """
    def __init__(self, dset, dtype):
        self._dset = dset
        self._dtype = numpy.dtype(dtype)

    def __getitem__(self, args):
        return self._dset.__getitem__(args, new_dtype=self._dtype)

    def __enter__(self):
        # pylint: disable=protected-access
        self._dset._local.astype = self._dtype
        return self

    def __exit__(self, *args):
        # pylint: disable=protected-access
        self._dset._local.astype = None


if MPI:
    class CollectiveContext(object):

        """ Manages collective I/O in MPI mode """

        # We don't bother with _local as threads are forbidden in MPI mode

        def __init__(self, dset):
            self._dset = dset

        def __enter__(self):
            # pylint: disable=protected-access
            self._dset._dxpl.set_dxpl_mpio(h5fd.MPIO_COLLECTIVE)

        def __exit__(self, *args):
            # pylint: disable=protected-access
            self._dset._dxpl.set_dxpl_mpio(h5fd.MPIO_INDEPENDENT)

class ChunkIterator(object):
    """
    Class to iterate through list of chunks of a given dataset
    # Note: Only works with PY3 since as is doesn't have a "next = __next__" redef
    """
    def __init__(self, dset, source_sel=None):
        self._shape = dset.shape
        rank = len(dset.shape)

        if not dset.chunks:
            # can only use with chunked datasets
            raise TypeError("Chunked dataset required")

        self._layout = dset.chunks
        if source_sel is None:
            # select over entire dataset
            slices = []
            for dim in range(rank):
                slices.append(slice(0, self._shape[dim]))
            self._sel = tuple(slices)
        else:
            if isinstance(source_sel, slice):
                self._sel = (source_sel,)
            else:
                self._sel = source_sel
        if len(self._sel) != rank:
            raise ValueError("Invalid selection")
        self._chunk_index = []
        for dim in range(rank):
            s = self._sel[dim]
            if s.start < 0 or s.stop > self._shape[dim] or s.stop <= s.start:
                raise ValueError("Invalid selection")
            index = s.start // self._layout[dim]
            self._chunk_index.append(index)


    def __iter__(self):
        return self

    def __next__(self):

        def get_ret(item):
            if len(item) == 1:
                return item[0]
            else:
                return tuple(item)
        rank = len(self._shape)
        slices = []
        if rank == 0 or self._chunk_index[0] * self._layout[0] >= self._sel[0].stop:
            # ran past the last chunk, end iteration
            raise StopIteration()

        for dim in range(rank):
            s = self._sel[dim]
            start = self._chunk_index[dim] * self._layout[dim]
            stop = (self._chunk_index[dim] + 1) * self._layout[dim]
            # adjust the start if this is an edge chunk
            if start < s.start:
                start = s.start
            if stop > s.stop:
                stop = s.stop  # trim to end of the selection
            s = slice(start, stop, 1)
            slices.append(s)

        # bump up the last index and carry forward if we run outside the selection
        dim = rank - 1
        while dim >= 0:
            s = self._sel[dim]
            self._chunk_index[dim] += 1

            chunk_end = self._chunk_index[dim] * self._layout[dim]
            if chunk_end < s.stop:
                # we still have room to extend along this dimensions
                return get_ret(slices)

            if dim > 0:
                # reset to the start and continue iterating with higher dimension
                self._chunk_index[dim] = 0
            dim -= 1
        return get_ret(slices)

class Dataset(HLObject):

    """
        Represents an HDF5 dataset
    """

    def astype(self, dtype):
        """ Get a wrapper allowing you to perform reads to a
        different destination type, e.g.:

        >>> double_precision = dataset.astype('f8')[0:100:2]
        """
        return AstypeWrapper(self, dtype)

    if MPI:
        @property
        @with_phil
        def collective(self):
            """ Context manager for MPI collective reads & writes """
            return CollectiveContext(self)

    @property
    def dims(self):
        """ Access dimension scales attached to this dataset. """
        from .dims import DimensionManager
        with phil:
            return DimensionManager(self)

    @property
    @with_phil
    def ndim(self):
        """Numpy-style attribute giving the number of dimensions"""
        return self.id.rank

    @property
    def shape(self):
        """Numpy-style shape tuple giving dataset dimensions"""
        if 'shape' in self._cache_props:
            return self._cache_props['shape']

        with phil:
            shape = self.id.shape

        # If the file is read-only, cache the shape to speed-up future uses.
        # This cache is invalidated by .refresh() when using SWMR.
        if self._readonly:
            self._cache_props['shape'] = shape
        return shape

    @shape.setter
    @with_phil
    def shape(self, shape):
        # pylint: disable=missing-docstring
        self.resize(shape)

    @property
    def size(self):
        """Numpy-style attribute giving the total dataset size"""
        if 'size' in self._cache_props:
            return self._cache_props['size']

        if self._is_empty:
            size = None
        else:
            size = numpy.prod(self.shape, dtype=numpy.intp)

        # If the file is read-only, cache the size to speed-up future uses.
        # This cache is invalidated by .refresh() when using SWMR.
        if self._readonly:
            self._cache_props['size'] = size
        return size

    @property
    @with_phil
    def dtype(self):
        """Numpy dtype representing the datatype"""
        return self.id.dtype

    @property
    @with_phil
    def chunks(self):
        """Dataset chunks (or None)"""
        dcpl = self._dcpl
        if dcpl.get_layout() == h5d.CHUNKED:
            return dcpl.get_chunk()
        return None

    @property
    @with_phil
    def compression(self):
        """Compression strategy (or None)"""
        for x in ('gzip','lzf','szip'):
            if x in self._filters:
                return x
        return None

    @property
    @with_phil
    def compression_opts(self):
        """ Compression setting.  Int(0-9) for gzip, 2-tuple for szip. """
        return self._filters.get(self.compression, None)

    @property
    @with_phil
    def shuffle(self):
        """Shuffle filter present (T/F)"""
        return 'shuffle' in self._filters

    @property
    @with_phil
    def fletcher32(self):
        """Fletcher32 filter is present (T/F)"""
        return 'fletcher32' in self._filters

    @property
    @with_phil
    def scaleoffset(self):
        """Scale/offset filter settings. For integer data types, this is
        the number of bits stored, or 0 for auto-detected. For floating
        point data types, this is the number of decimal places retained.
        If the scale/offset filter is not in use, this is None."""
        try:
            return self._filters['scaleoffset'][1]
        except KeyError:
            return None

    @property
    @with_phil
    def external(self):
        """External file settings. Returns a list of tuples of
        (name, offset, size) for each external file entry, or returns None
        if no external files are used."""
        count = self._dcpl.get_external_count()
        if count<=0:
            return None
        ext_list = list()
        for x in range(count):
            (name, offset, size) = self._dcpl.get_external(x)
            ext_list.append( (filename_decode(name), offset, size) )
        return ext_list

    @property
    @with_phil
    def maxshape(self):
        """Shape up to which this dataset can be resized.  Axes with value
        None have no resize limit. """
        space = self.id.get_space()
        dims = space.get_simple_extent_dims(True)
        if dims is None:
            return None

        return tuple(x if x != h5s.UNLIMITED else None for x in dims)

    @property
    @with_phil
    def fillvalue(self):
        """Fill value for this dataset (0 by default)"""
        arr = numpy.ndarray((1,), dtype=self.dtype)
        self._dcpl.get_fill_value(arr)
        return arr[0]

    @cached_property
    @with_phil
    def _extent_type(self):
        return self.id.get_space().get_simple_extent_type()

    @cached_property
    def _is_empty(self):
        return self._extent_type == h5s.NULL

    @with_phil
    def __init__(self, bind, *, readonly=False):
        """ Create a new Dataset object by binding to a low-level DatasetID.
        """
        if not isinstance(bind, h5d.DatasetID):
            raise ValueError("%s is not a DatasetID" % bind)
        super(Dataset, self).__init__(bind)

        self._dcpl = self.id.get_create_plist()
        self._dxpl = h5p.create(h5p.DATASET_XFER)
        self._filters = filters.get_filters(self._dcpl)
        self._readonly = readonly
        self._cache_props = {}
        self._local = local()
        self._local.astype = None

    def resize(self, size, axis=None):
        """ Resize the dataset, or the specified axis.

        The dataset must be stored in chunked format; it can be resized up to
        the "maximum shape" (keyword maxshape) specified at creation time.
        The rank of the dataset cannot be changed.

        "Size" should be a shape tuple, or if an axis is specified, an integer.

        BEWARE: This functions differently than the NumPy resize() method!
        The data is not "reshuffled" to fit in the new shape; each axis is
        grown or shrunk independently.  The coordinates of existing data are
        fixed.
        """
        with phil:
            if self.chunks is None:
                raise TypeError("Only chunked datasets can be resized")

            if axis is not None:
                if not (axis >=0 and axis < self.id.rank):
                    raise ValueError("Invalid axis (0 to %s allowed)" % (self.id.rank-1))
                try:
                    newlen = int(size)
                except TypeError:
                    raise TypeError("Argument must be a single int if axis is specified")
                size = list(self.shape)
                size[axis] = newlen

            size = tuple(size)
            self.id.set_extent(size)
            #h5f.flush(self.id)  # THG recommends

    @with_phil
    def __len__(self):
        """ The size of the first axis.  TypeError if scalar.

        Limited to 2**32 on 32-bit systems; Dataset.len() is preferred.
        """
        size = self.len()
        if size > sys.maxsize:
            raise OverflowError("Value too big for Python's __len__; use Dataset.len() instead.")
        return size

    def len(self):
        """ The size of the first axis.  TypeError if scalar.

        Use of this method is preferred to len(dset), as Python's built-in
        len() cannot handle values greater then 2**32 on 32-bit systems.
        """
        with phil:
            shape = self.shape
            if len(shape) == 0:
                raise TypeError("Attempt to take len() of scalar dataset")
            return shape[0]

    @with_phil
    def __iter__(self):
        """ Iterate over the first axis.  TypeError if scalar.

        BEWARE: Modifications to the yielded data are *NOT* written to file.
        """
        shape = self.shape
        if len(shape) == 0:
            raise TypeError("Can't iterate over a scalar dataset")
        for i in range(shape[0]):
            yield self[i]

    @with_phil
<<<<<<< HEAD
    def iter_chunks(self, sel=None):
        """ Return chunk iterator.  TypeError if the dataset is not chunked.
            If sel is provided, only chunks that intersect the selected region
            will bee reeturned, otherwise all chunks in the dataset will be
            returned.
        """
        return ChunkIterator(self, sel)

    @with_phil
    def __getitem__(self, args):
=======
    def __getitem__(self, args, new_dtype=None):
>>>>>>> 552ea027
        """ Read a slice from the HDF5 dataset.

        Takes slices and recarray-style field names (more than one is
        allowed!) in any order.  Obeys basic NumPy rules, including
        broadcasting.

        Also supports:

        * Boolean "mask" array indexing
        """
        args = args if isinstance(args, tuple) else (args,)
        if self._is_empty:
            # Check 'is Ellipsis' to avoid equality comparison with an array:
            # array equality returns an array, not a boolean.
            if args == () or (len(args) == 1 and args[0] is Ellipsis):
                return Empty(self.dtype)
            raise ValueError("Empty datasets cannot be sliced")

        # Sort field indices from the rest of the args.
        names = tuple(x for x in args if isinstance(x, str))
        args = tuple(x for x in args if not isinstance(x, str))

        if new_dtype is None:
            new_dtype = getattr(self._local, 'astype', None)

        if new_dtype is not None:
            new_dtype = readtime_dtype(new_dtype, names)
        else:
            # This is necessary because in the case of array types, NumPy
            # discards the array information at the top level.
            new_dtype = readtime_dtype(self.id.dtype, names)
        mtype = h5t.py_create(new_dtype)

        # === Special-case region references ====

        if len(args) == 1 and isinstance(args[0], h5r.RegionReference):

            obj = h5r.dereference(args[0], self.id)
            if obj != self.id:
                raise ValueError("Region reference must point to this dataset")

            sid = h5r.get_region(args[0], self.id)
            mshape = sel.guess_shape(sid)
            if mshape is None:
                return numpy.array((0,), dtype=new_dtype)
            if numpy.product(mshape, dtype=numpy.ulonglong) == 0:
                return numpy.array(mshape, dtype=new_dtype)
            out = numpy.empty(mshape, dtype=new_dtype)
            sid_out = h5s.create_simple(mshape)
            sid_out.select_all()
            self.id.read(sid_out, sid, out, mtype)
            return out

        # === Check for zero-sized datasets =====

        if self.size == 0:
            # Check 'is Ellipsis' to avoid equality comparison with an array:
            # array equality returns an array, not a boolean.
            if args == () or (len(args) == 1 and args[0] is Ellipsis):
                return numpy.empty(self.shape, dtype=new_dtype)

        # === Scalar dataspaces =================

        if self.shape == ():
            fspace = self.id.get_space()
            selection = sel2.select_read(fspace, args)
            arr = numpy.ndarray(selection.mshape, dtype=new_dtype)
            for mspace, fspace in selection:
                self.id.read(mspace, fspace, arr, mtype)
            if len(names) == 1:
                arr = arr[names[0]]
            if selection.mshape is None:
                return arr[()]
            return arr

        # === Everything else ===================

        # Perform the dataspace selection.
        selection = sel.select(self.shape, args, dsid=self.id)

        if selection.nselect == 0:
            return numpy.ndarray(selection.mshape, dtype=new_dtype)

        # Up-converting to (1,) so that numpy.ndarray correctly creates
        # np.void rows in case of multi-field dtype. (issue 135)
        single_element = selection.mshape == ()
        mshape = (1,) if single_element else selection.mshape
        arr = numpy.ndarray(mshape, new_dtype, order='C')

        # HDF5 has a bug where if the memory shape has a different rank
        # than the dataset, the read is very slow
        if len(mshape) < len(self.shape):
            # pad with ones
            mshape = (1,)*(len(self.shape)-len(mshape)) + mshape

        # Perform the actual read
        mspace = h5s.create_simple(mshape)
        fspace = selection.id
        self.id.read(mspace, fspace, arr, mtype, dxpl=self._dxpl)

        # Patch up the output for NumPy
        if len(names) == 1:
            arr = arr[names[0]]     # Single-field recarray convention
        if arr.shape == ():
            arr = arr.item()
        if single_element:
            arr = arr[0]
        return arr

    @with_phil
    def __setitem__(self, args, val):
        """ Write to the HDF5 dataset from a Numpy array.

        NumPy's broadcasting rules are honored, for "simple" indexing
        (slices and integers).  For advanced indexing, the shapes must
        match.
        """
        args = args if isinstance(args, tuple) else (args,)

        # Sort field indices from the slicing
        names = tuple(x for x in args if isinstance(x, str))
        args = tuple(x for x in args if not isinstance(x, str))

        # Generally we try to avoid converting the arrays on the Python
        # side.  However, for compound literals this is unavoidable.
        vlen = h5t.check_vlen_dtype(self.dtype)
        if vlen is not None and vlen not in (bytes, str):
            try:
                val = numpy.asarray(val, dtype=vlen)
            except ValueError:
                try:
                    val = numpy.array([numpy.array(x, dtype=vlen)
                                       for x in val], dtype=self.dtype)
                except ValueError:
                    pass
            if vlen == val.dtype:
                if val.ndim > 1:
                    tmp = numpy.empty(shape=val.shape[:-1], dtype=object)
                    tmp.ravel()[:] = [i for i in val.reshape(
                        (numpy.product(val.shape[:-1], dtype=numpy.ulonglong), val.shape[-1]))]
                else:
                    tmp = numpy.array([None], dtype=object)
                    tmp[0] = val
                val = tmp
        elif self.dtype.kind == "O" or \
          (self.dtype.kind == 'V' and \
          (not isinstance(val, numpy.ndarray) or val.dtype.kind != 'V') and \
          (self.dtype.subdtype == None)):
            if len(names) == 1 and self.dtype.fields is not None:
                # Single field selected for write, from a non-array source
                if not names[0] in self.dtype.fields:
                    raise ValueError("No such field for indexing: %s" % names[0])
                dtype = self.dtype.fields[names[0]][0]
                cast_compound = True
            else:
                dtype = self.dtype
                cast_compound = False

            val = numpy.asarray(val, dtype=dtype.base, order='C')
            if cast_compound:
                val = val.view(numpy.dtype([(names[0], dtype)]))
                val = val.reshape(val.shape[:len(val.shape) - len(dtype.shape)])
        else:
            val = numpy.asarray(val, order='C')

        # Check for array dtype compatibility and convert
        if self.dtype.subdtype is not None:
            shp = self.dtype.subdtype[1]
            valshp = val.shape[-len(shp):]
            if valshp != shp:  # Last dimension has to match
                raise TypeError("When writing to array types, last N dimensions have to match (got %s, but should be %s)" % (valshp, shp,))
            mtype = h5t.py_create(numpy.dtype((val.dtype, shp)))
            mshape = val.shape[0:len(val.shape)-len(shp)]

        # Make a compound memory type if field-name slicing is required
        elif len(names) != 0:

            mshape = val.shape

            # Catch common errors
            if self.dtype.fields is None:
                raise TypeError("Illegal slicing argument (not a compound dataset)")
            mismatch = [x for x in names if x not in self.dtype.fields]
            if len(mismatch) != 0:
                mismatch = ", ".join('"%s"'%x for x in mismatch)
                raise ValueError("Illegal slicing argument (fields %s not in dataset type)" % mismatch)

            # Write non-compound source into a single dataset field
            if len(names) == 1 and val.dtype.fields is None:
                subtype = h5t.py_create(val.dtype)
                mtype = h5t.create(h5t.COMPOUND, subtype.get_size())
                mtype.insert(self._e(names[0]), 0, subtype)

            # Make a new source type keeping only the requested fields
            else:
                fieldnames = [x for x in val.dtype.names if x in names] # Keep source order
                mtype = h5t.create(h5t.COMPOUND, val.dtype.itemsize)
                for fieldname in fieldnames:
                    subtype = h5t.py_create(val.dtype.fields[fieldname][0])
                    offset = val.dtype.fields[fieldname][1]
                    mtype.insert(self._e(fieldname), offset, subtype)

        # Use mtype derived from array (let DatasetID.write figure it out)
        else:
            mshape = val.shape
            mtype = None

        # Perform the dataspace selection
        selection = sel.select(self.shape, args, dsid=self.id)

        if selection.nselect == 0:
            return

        # Broadcast scalars if necessary.
        # In order to avoid slow broadcasting filling the destination by
        # the scalar value, we create an intermediate array of the same
        # size as the destination buffer provided that size is reasonable.
        # We assume as reasonable a size smaller or equal as the used dataset
        # chunk size if any.
        # In case of dealing with a non-chunked destination dataset or with
        # a selection whose size is larger than the dataset chunk size we fall
        # back to using an intermediate array of size equal to the last dimension
        # of the destination buffer.
        # The reasoning behind is that it makes sense to assume the creator of
        # the dataset used an appropriate chunk size according the available
        # memory. In any case, if we cannot afford to create an intermediate
        # array of the same size as the dataset chunk size, the user program has
        # little hope to go much further. Solves h5py isue #1067
        if mshape == () and selection.mshape != ():
            if self.dtype.subdtype is not None:
                raise TypeError("Scalar broadcasting is not supported for array dtypes")
            if self.chunks and (numpy.prod(self.chunks, dtype=numpy.float) >= \
                                numpy.prod(selection.mshape, dtype=numpy.float)):
                val2 = numpy.empty(selection.mshape, dtype=val.dtype)
            else:
                val2 = numpy.empty(selection.mshape[-1], dtype=val.dtype)
            val2[...] = val
            val = val2
            mshape = val.shape

        # Perform the write, with broadcasting
        # Be careful to pad memory shape with ones to avoid HDF5 chunking
        # glitch, which kicks in for mismatched memory/file selections
        if len(mshape) < len(self.shape):
            mshape_pad = (1,)*(len(self.shape)-len(mshape)) + mshape
        else:
            mshape_pad = mshape
        mspace = h5s.create_simple(mshape_pad, (h5s.UNLIMITED,)*len(mshape_pad))
        for fspace in selection.broadcast(mshape):
            self.id.write(mspace, fspace, val, mtype, dxpl=self._dxpl)

    def read_direct(self, dest, source_sel=None, dest_sel=None):
        """ Read data directly from HDF5 into an existing NumPy array.

        The destination array must be C-contiguous and writable.
        Selections must be the output of numpy.s_[<args>].

        Broadcasting is supported for simple indexing.
        """
        with phil:
            if self._is_empty:
                raise TypeError("Empty datasets have no numpy representation")
            if source_sel is None:
                source_sel = sel.SimpleSelection(self.shape)
            else:
                source_sel = sel.select(self.shape, source_sel, self.id)  # for numpy.s_
            fspace = source_sel.id

            if dest_sel is None:
                dest_sel = sel.SimpleSelection(dest.shape)
            else:
                dest_sel = sel.select(dest.shape, dest_sel, self.id)

            for mspace in dest_sel.broadcast(source_sel.mshape):
                self.id.read(mspace, fspace, dest, dxpl=self._dxpl)

    def write_direct(self, source, source_sel=None, dest_sel=None):
        """ Write data directly to HDF5 from a NumPy array.

        The source array must be C-contiguous.  Selections must be
        the output of numpy.s_[<args>].

        Broadcasting is supported for simple indexing.
        """
        with phil:
            if self._is_empty:
                raise TypeError("Empty datasets cannot be written to")
            if source_sel is None:
                source_sel = sel.SimpleSelection(source.shape)
            else:
                source_sel = sel.select(source.shape, source_sel, self.id)  # for numpy.s_
            mspace = source_sel.id

            if dest_sel is None:
                dest_sel = sel.SimpleSelection(self.shape)
            else:
                dest_sel = sel.select(self.shape, dest_sel, self.id)

            for fspace in dest_sel.broadcast(source_sel.mshape):
                self.id.write(mspace, fspace, source, dxpl=self._dxpl)

    @with_phil
    def __array__(self, dtype=None):
        """ Create a Numpy array containing the whole dataset.  DON'T THINK
        THIS MEANS DATASETS ARE INTERCHANGEABLE WITH ARRAYS.  For one thing,
        you have to read the whole dataset every time this method is called.
        """
        arr = numpy.empty(self.shape, dtype=self.dtype if dtype is None else dtype)

        # Special case for (0,)*-shape datasets
        if numpy.product(self.shape, dtype=numpy.ulonglong) == 0:
            return arr

        self.read_direct(arr)
        return arr

    @with_phil
    def __repr__(self):
        if not self:
            r = '<Closed HDF5 dataset>'
        else:
            if self.name is None:
                namestr = '("anonymous")'
            else:
                name = pp.basename(pp.normpath(self.name))
                namestr = '"%s"' % (name if name != '' else '/')
            r = '<HDF5 dataset %s: shape %s, type "%s">' % (
                namestr, self.shape, self.dtype.str
            )
        return r

    if hasattr(h5d.DatasetID, "refresh"):
        @with_phil
        def refresh(self):
            """ Refresh the dataset metadata by reloading from the file.

            This is part of the SWMR features and only exist when the HDF5
            library version >=1.9.178
            """
            self._id.refresh()
            self._cache_props.clear()

    if hasattr(h5d.DatasetID, "flush"):
        @with_phil
        def flush(self):
            """ Flush the dataset data and metadata to the file.
            If the dataset is chunked, raw data chunks are written to the file.

            This is part of the SWMR features and only exist when the HDF5
            library version >=1.9.178
            """
            self._id.flush()

    if vds_support:
        @property
        @with_phil
        def is_virtual(self):
            return self._dcpl.get_layout() == h5d.VIRTUAL

        @with_phil
        def virtual_sources(self):
            if not self.is_virtual:
                raise RuntimeError("Not a virtual dataset")
            dcpl = self._dcpl
            return [
                VDSmap(dcpl.get_virtual_vspace(j),
                       dcpl.get_virtual_filename(j),
                       dcpl.get_virtual_dsetname(j),
                       dcpl.get_virtual_srcspace(j))
                for j in range(dcpl.get_virtual_count())]

    @with_phil
    def make_scale(self, name=''):
        """Make this dataset an HDF5 dimension scale.

        You can then attach it to dimensions of other datasets like this::

            other_ds.dims[0].attach_scale(ds)

        You can optionally pass a name to associate with this scale.
        """
        h5ds.set_scale(self._id, self._e(name))<|MERGE_RESOLUTION|>--- conflicted
+++ resolved
@@ -577,7 +577,6 @@
             yield self[i]
 
     @with_phil
-<<<<<<< HEAD
     def iter_chunks(self, sel=None):
         """ Return chunk iterator.  TypeError if the dataset is not chunked.
             If sel is provided, only chunks that intersect the selected region
@@ -586,11 +585,7 @@
         """
         return ChunkIterator(self, sel)
 
-    @with_phil
-    def __getitem__(self, args):
-=======
     def __getitem__(self, args, new_dtype=None):
->>>>>>> 552ea027
         """ Read a slice from the HDF5 dataset.
 
         Takes slices and recarray-style field names (more than one is
