--- conflicted
+++ resolved
@@ -1002,14 +1002,7 @@
         Returns an object that stores all the information about the meta-data cache
         configuration
         """
-<<<<<<< HEAD
         H5Pset_mdc_config(self.id, &config.cache_config)
-=======
-        # I feel this should have some sanity checking to make sure that
-        cdef herr_t  err
-        err = H5Fset_mdc_config(self.id, &config.cache_config)
-        if err < 0:
-            raise RuntimeError("Failed to set hit rate")
 
     def get_alignment(self):
         """
@@ -1025,7 +1018,6 @@
         Sets alignment properties of a file access property list.
         """
         H5Pset_alignment(self.id, threshold, alignment)
->>>>>>> 532c2abe
 
 
 # Link creation
