--- conflicted
+++ resolved
@@ -908,13 +908,10 @@
   num_commits: 1
   first_commit: 2021-04-12 10:48:16
   github: mgorny
-<<<<<<< HEAD
 - name: Simone Bacchio
   email: s.bacchio@gmail.com
   num_commits: 5
   first_commit: 2021-07-07 15:52:51
   github: sbacchio
-=======
 - name: Filipe Laíns
   email: lains@riseup.net
->>>>>>> a6c65903
