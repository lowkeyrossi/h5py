--- conflicted
+++ resolved
@@ -12,26 +12,16 @@
     test: pytest-mpi>=0.2
 
     py36-deps: numpy>=1.12
-<<<<<<< HEAD
-    py37-deps: numpy>=1.14.3
+    py37-deps: numpy>=1.14.5
     py38-deps: numpy>=1.17.5
-=======
-    py37-deps: numpy>=1.14.5
-    py38-deps: numpy>=1.17.4
->>>>>>> fe9481af
 
     py36-mindeps: cython==0.29
     py37-mindeps: cython==0.29
     py38-mindeps: cython==0.29.14
 
     py36-mindeps: numpy==1.12
-<<<<<<< HEAD
-    py37-mindeps: numpy==1.14.3
+    py37-mindeps: numpy==1.14.5
     py38-mindeps: numpy==1.17.5
-=======
-    py37-mindeps: numpy==1.14.5
-    py38-mindeps: numpy==1.17.4
->>>>>>> fe9481af
 
     mpi4py: mpi4py>=2.0.0
 
